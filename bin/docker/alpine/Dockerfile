--- conflicted
+++ resolved
@@ -1,12 +1,7 @@
 FROM golang:1.13-alpine AS builder
 
 # Install packages
-<<<<<<< HEAD
-RUN apk add --update --no-cache git bash gcc musl-dev make linux-headers
-=======
-RUN apk add --no-cache git bash gcc musl-dev make linux-headers \
-    && rm -rf /var/cache/apk/*
->>>>>>> 1453fddc
+RUN apk add --no-cache git bash gcc musl-dev make linux-headers
 
 ARG BUILD_BRANCH=$BUILD_BRANCH
 ARG BUILD_COMMIT=$BUILD_COMMIT
