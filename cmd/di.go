/*
 * Copyright (C) 2018 The "MysteriumNetwork/node" Authors.
 *
 * This program is free software: you can redistribute it and/or modify
 * it under the terms of the GNU General Public License as published by
 * the Free Software Foundation, either version 3 of the License, or
 * (at your option) any later version.
 *
 * This program is distributed in the hope that it will be useful,
 * but WITHOUT ANY WARRANTY; without even the implied warranty of
 * MERCHANTABILITY or FITNESS FOR A PARTICULAR PURPOSE.  See the
 * GNU General Public License for more details.
 *
 * You should have received a copy of the GNU General Public License
 * along with this program.  If not, see <http://www.gnu.org/licenses/>.
 */

package cmd

import (
	"fmt"
	"net"
	"path/filepath"
	"time"

	"github.com/mysteriumnetwork/node/requests"

	"github.com/ethereum/go-ethereum/accounts/keystore"
	"github.com/ethereum/go-ethereum/common"
	"github.com/ethereum/go-ethereum/ethclient"
	"github.com/mysteriumnetwork/node/communication"
	"github.com/mysteriumnetwork/node/communication/nats"
	nats_dialog "github.com/mysteriumnetwork/node/communication/nats/dialog"
	nats_discovery "github.com/mysteriumnetwork/node/communication/nats/discovery"
	appconfig "github.com/mysteriumnetwork/node/config"
	"github.com/mysteriumnetwork/node/consumer/bandwidth"
	consumer_session "github.com/mysteriumnetwork/node/consumer/session"
	"github.com/mysteriumnetwork/node/consumer/statistics"
	"github.com/mysteriumnetwork/node/core/auth"
	"github.com/mysteriumnetwork/node/core/connection"
	"github.com/mysteriumnetwork/node/core/discovery"
	discovery_api "github.com/mysteriumnetwork/node/core/discovery/api"
	discovery_broker "github.com/mysteriumnetwork/node/core/discovery/broker"
	"github.com/mysteriumnetwork/node/core/ip"
	"github.com/mysteriumnetwork/node/core/location"
	"github.com/mysteriumnetwork/node/core/node"
	nodevent "github.com/mysteriumnetwork/node/core/node/event"
	"github.com/mysteriumnetwork/node/core/quality"
	"github.com/mysteriumnetwork/node/core/service"
	"github.com/mysteriumnetwork/node/core/state"
	statevent "github.com/mysteriumnetwork/node/core/state/event"
	"github.com/mysteriumnetwork/node/core/storage/boltdb"
	"github.com/mysteriumnetwork/node/core/storage/boltdb/migrations/history"
	"github.com/mysteriumnetwork/node/eventbus"
	"github.com/mysteriumnetwork/node/feedback"
	"github.com/mysteriumnetwork/node/firewall"
	"github.com/mysteriumnetwork/node/firewall/vnd"
	"github.com/mysteriumnetwork/node/identity"
	"github.com/mysteriumnetwork/node/identity/registry"
	identity_registry "github.com/mysteriumnetwork/node/identity/registry"
	identity_selector "github.com/mysteriumnetwork/node/identity/selector"
	"github.com/mysteriumnetwork/node/logconfig"
	"github.com/mysteriumnetwork/node/market"
	"github.com/mysteriumnetwork/node/market/mysterium"
	"github.com/mysteriumnetwork/node/metadata"
	"github.com/mysteriumnetwork/node/money"
	"github.com/mysteriumnetwork/node/nat"
	"github.com/mysteriumnetwork/node/nat/event"
	"github.com/mysteriumnetwork/node/nat/mapping"
	"github.com/mysteriumnetwork/node/nat/traversal"
	"github.com/mysteriumnetwork/node/nat/traversal/config"
	"github.com/mysteriumnetwork/node/nat/upnp"
	"github.com/mysteriumnetwork/node/requests"
	"github.com/mysteriumnetwork/node/services"
	service_noop "github.com/mysteriumnetwork/node/services/noop"
	service_openvpn "github.com/mysteriumnetwork/node/services/openvpn"
	"github.com/mysteriumnetwork/node/services/openvpn/discovery/dto"
	"github.com/mysteriumnetwork/node/session"
	"github.com/mysteriumnetwork/node/session/balance"
	"github.com/mysteriumnetwork/node/session/connectivity"
	sessionevent "github.com/mysteriumnetwork/node/session/event"
	session_payment "github.com/mysteriumnetwork/node/session/payment"
	payment_factory "github.com/mysteriumnetwork/node/session/payment/factory"
	"github.com/mysteriumnetwork/node/session/pingpong"
	"github.com/mysteriumnetwork/node/session/promise"
	"github.com/mysteriumnetwork/node/session/promise/validators"
	"github.com/mysteriumnetwork/node/tequilapi"
	tequilapi_endpoints "github.com/mysteriumnetwork/node/tequilapi/endpoints"
	"github.com/mysteriumnetwork/node/tequilapi/sse"
	"github.com/mysteriumnetwork/node/utils"
	"github.com/pkg/errors"
	"github.com/rs/zerolog/log"
)

// NatPinger is responsible for pinging nat holes
type NatPinger interface {
	PingProvider(ip string, port int, consumerPort int, stop <-chan struct{}) error
	PingTarget(*traversal.Params)
	BindServicePort(serviceType services.ServiceType, port int)
	Start()
	Stop()
	SetProtectSocketCallback(SocketProtect func(socket int) bool)
	StopNATProxy()
	Valid() bool
}

// UIServer represents our web server
type UIServer interface {
	Serve() error
	Stop()
}

// Dependencies is DI container for top level components which is reused in several places
type Dependencies struct {
	Node *node.Node

	HTTPClient *requests.HTTPClient

	NetworkDefinition metadata.NetworkDefinition
	MysteriumAPI      *mysterium.MysteriumAPI
	EtherClient       *ethclient.Client

	NATService       nat.NATService
	Storage          *boltdb.Bolt
	Keystore         *keystore.KeyStore
	PromiseStorage   *promise.Storage
	IdentityManager  identity.Manager
	SignerFactory    identity.SignerFactory
	IdentityRegistry identity_registry.IdentityRegistry
	IdentitySelector identity_selector.Handler

	DiscoveryFactory    service.DiscoveryFactory
	DiscoveryFinder     *discovery.Finder
	ProposalStorage     *discovery.ProposalStorage
	DiscoveryFetcherAPI discovery_api.Fetcher

	QualityMetricsSender *quality.Sender
	QualityClient        *quality.MysteriumMORQA

	IPResolver       ip.Resolver
	LocationResolver *location.Cache

	StatisticsTracker                *statistics.SessionStatisticsTracker
	StatisticsReporter               *statistics.SessionStatisticsReporter
	SessionStorage                   *consumer_session.Storage
	SessionConnectivityStatusStorage connectivity.StatusStorage

	EventBus eventbus.EventBus

	ConnectionManager  connection.Manager
	ConnectionRegistry *connection.Registry

	ServicesManager       *service.Manager
	ServiceRegistry       *service.Registry
	ServiceSessionStorage *session.EventBasedStorage

	NATPinger      NatPinger
	NATTracker     *event.Tracker
	NATEventSender *event.Sender

	BandwidthTracker *bandwidth.Tracker

	StateKeeper *state.Keeper

	Authenticator     *auth.Authenticator
	JWTAuthenticator  *auth.JWTAuthenticator
	UIServer          UIServer
	SSEHandler        *sse.Handler
	Transactor        *registry.Transactor
	BCHelper          *pingpong.BlockchainWithRetries
	ProviderRegistrar *registry.ProviderRegistrar

	LogCollector *logconfig.Collector
	Reporter     *feedback.Reporter

	ProviderInvoiceStorage   *pingpong.ProviderInvoiceStorage
	ConsumerInvoiceStorage   *pingpong.ConsumerInvoiceStorage
	ConsumerTotalsStorage    *pingpong.ConsumerTotalsStorage
	AccountantPromiseStorage *pingpong.AccountantPromiseStorage
}

// Bootstrap initiates all container dependencies
func (di *Dependencies) Bootstrap(nodeOptions node.Options) error {
	logconfig.Configure(&nodeOptions.LogOptions)
	nats_discovery.Bootstrap()

	log.Info().Msg("Starting Mysterium Node " + metadata.VersionAsString())

	di.HTTPClient = requests.NewHTTPClient(nodeOptions.BindAddress, requests.DefaultTimeout)

	// Check early for presence of an already running node
	tequilaListener, err := di.createTequilaListener(nodeOptions)
	if err != nil {
		return err
	}

	if err := nodeOptions.Directories.Check(); err != nil {
		return err
	}

	if err := di.bootstrapFirewall(nodeOptions.Firewall); err != nil {
		return err
	}

	if err := di.bootstrapStorage(nodeOptions.Directories.Storage); err != nil {
		return err
	}

	di.bootstrapEventBus()

	if err := di.bootstrapNetworkComponents(nodeOptions); err != nil {
		return err
	}

	di.bootstrapIdentityComponents(nodeOptions)

	if err := di.bootstrapDiscoveryComponents(nodeOptions.Discovery); err != nil {
		return err
	}
	if err := di.bootstrapLocationComponents(nodeOptions); err != nil {
		return err
	}
	if err := di.bootstrapAuthenticator(); err != nil {
		return err
	}

	di.bootstrapUIServer(nodeOptions)
	di.bootstrapMMN(nodeOptions)
	if err := di.bootstrapBandwidthTracker(); err != nil {
		return err
	}

	if err := di.bootstrapServices(nodeOptions); err != nil {
		return err
	}

	di.bootstrapNATComponents(nodeOptions)

	if err := di.bootstrapStateKeeper(nodeOptions); err != nil {
		return err
	}

	if err := di.bootstrapSSEHandler(); err != nil {
		return err
	}

	if err := di.bootstrapQualityComponents(nodeOptions.BindAddress, nodeOptions.Quality); err != nil {
		return err
	}

	di.bootstrapNodeComponents(nodeOptions, tequilaListener)
	if err := di.bootstrapProviderRegistrar(nodeOptions); err != nil {
		return err
	}

	if err := di.bootstrapAccountantPromiseSettler(nodeOptions); err != nil {
		return err
	}

	di.registerConnections(nodeOptions)

	if err = di.subscribeEventConsumers(); err != nil {
		return err
	}
	if err = di.DiscoveryFetcherAPI.Start(); err != nil {
		return err
	}
	if err := di.Node.Start(); err != nil {
		return err
	}

	appconfig.Current.EnableEventPublishing(di.EventBus)

	log.Info().Msg("Mysterium node started!")
	return nil
}

func (di *Dependencies) createTequilaListener(nodeOptions node.Options) (net.Listener, error) {
	if !nodeOptions.TequilapiEnabled {
		return tequilapi.NewNoopListener()
	}

	tequilaListener, err := net.Listen("tcp", fmt.Sprintf("%s:%d", nodeOptions.TequilapiAddress, nodeOptions.TequilapiPort))
	if err != nil {
		return nil, errors.Wrap(err, fmt.Sprintf("The port %v seems to be taken. Either you're already running a node or it is already used by another application", nodeOptions.TequilapiPort))
	}
	return tequilaListener, nil
}

func (di *Dependencies) bootstrapStateKeeper(options node.Options) error {
	var lastStageName string
	if options.ExperimentNATPunching {
		lastStageName = traversal.StageName
	} else {
		lastStageName = mapping.StageName
	}

	tracker := nat.NewStatusTracker(lastStageName)

	di.StateKeeper = state.NewKeeper(tracker, di.EventBus, di.ServicesManager, di.ServiceSessionStorage, state.DefaultDebounceDuration)

	err := di.EventBus.SubscribeAsync(service.StatusTopic, di.StateKeeper.ConsumeServiceStateEvent)
	if err != nil {
		return err
	}
	err = di.EventBus.SubscribeAsync(sessionevent.Topic, di.StateKeeper.ConsumeSessionStateEvent)
	if err != nil {
		return err
	}
	return di.EventBus.SubscribeAsync(event.Topic, di.StateKeeper.ConsumeNATEvent)
}

func (di *Dependencies) registerOpenvpnConnection(nodeOptions node.Options) {
	service_openvpn.Bootstrap()
	connectionFactory := service_openvpn.NewProcessBasedConnectionFactory(
		// TODO instead of passing binary path here, Openvpn from node options could represent abstract vpn factory itself
		nodeOptions.Openvpn.BinaryPath(),
		nodeOptions.Directories.Config,
		nodeOptions.Directories.Runtime,
		di.SignerFactory,
		di.IPResolver,
		di.NATPinger,
	)
	di.ConnectionRegistry.Register(service_openvpn.ServiceType, connectionFactory)
}

func (di *Dependencies) registerNoopConnection() {
	service_noop.Bootstrap()
	di.ConnectionRegistry.Register(service_noop.ServiceType, service_noop.NewConnectionCreator())
}

// bootstrapSSEHandler bootstraps the SSEHandler and all of its dependencies
func (di *Dependencies) bootstrapSSEHandler() error {
	di.SSEHandler = sse.NewHandler(di.StateKeeper)
	err := di.EventBus.Subscribe(nodevent.Topic, di.SSEHandler.ConsumeNodeEvent)
	if err != nil {
		return err
	}
	err = di.EventBus.Subscribe(statevent.Topic, di.SSEHandler.ConsumeStateEvent)
	return err
}

// Shutdown stops container
func (di *Dependencies) Shutdown() (err error) {
	var errs []error
	defer func() {
		for i := range errs {
			log.Error().Err(errs[i]).Msg("Dependencies shutdown failed")
			if err == nil {
				err = errs[i]
			}
		}
	}()

	if di.ServicesManager != nil {
		if err := di.ServicesManager.Kill(); err != nil {
			errs = append(errs, err)
		}
	}

	if di.NATService != nil {
		if err := di.NATService.Disable(); err != nil {
			errs = append(errs, err)
		}
	}
	if di.DiscoveryFetcherAPI != nil {
		di.DiscoveryFetcherAPI.Stop()
	}
	if di.Storage != nil {
		if err := di.Storage.Close(); err != nil {
			errs = append(errs, err)
		}
	}
<<<<<<< HEAD
=======
	if di.TopUpper != nil {
		di.TopUpper.Stop()
	}

>>>>>>> c9a7e6ba
	firewall.Reset()

	if di.Node != nil {
		if err := di.Node.Kill(); err != nil {
			errs = append(errs, err)
		}
	}
	return nil
}

func (di *Dependencies) bootstrapStorage(path string) error {
	localStorage, err := boltdb.NewStorage(path)
	if err != nil {
		return err
	}

	migrator := boltdb.NewMigrator(localStorage)
	err = migrator.RunMigrations(history.Sequence)
	if err != nil {
		return err
	}

	di.Storage = localStorage

	invoiceStorage := pingpong.NewInvoiceStorage(di.Storage)
	di.ProviderInvoiceStorage = pingpong.NewProviderInvoiceStorage(invoiceStorage)
	di.ConsumerInvoiceStorage = pingpong.NewConsumerInvoiceStorage(invoiceStorage)
	di.ConsumerTotalsStorage = pingpong.NewConsumerTotalsStorage(di.Storage)
	di.AccountantPromiseStorage = pingpong.NewAccountantPromiseStorage(di.Storage)
	return nil
}

func (di *Dependencies) subscribeEventConsumers() error {
	// state events
	err := di.EventBus.Subscribe(connection.SessionEventTopic, di.StatisticsTracker.ConsumeSessionEvent)
	if err != nil {
		return err
	}
	err = di.EventBus.Subscribe(connection.SessionEventTopic, di.StatisticsReporter.ConsumeSessionEvent)
	if err != nil {
		return err
	}
	err = di.EventBus.Subscribe(connection.SessionEventTopic, di.SessionStorage.ConsumeSessionEvent)
	if err != nil {
		return err
	}

	// statistics events
	err = di.EventBus.Subscribe(connection.StatisticsEventTopic, di.StatisticsTracker.ConsumeStatisticsEvent)
	if err != nil {
		return err
	}

	// NAT events
	err = di.EventBus.Subscribe(event.Topic, di.NATEventSender.ConsumeNATEvent)
	if err != nil {
		return err
	}
	err = di.EventBus.Subscribe(event.Topic, di.NATTracker.ConsumeNATEvent)
	if err != nil {
		return err
	}

	// Quality metrics
	err = di.EventBus.SubscribeAsync(connection.StateEventTopic, di.QualityMetricsSender.SendConnStateEvent)
	if err != nil {
		return err
	}
	err = di.EventBus.SubscribeAsync(connection.SessionEventTopic, di.QualityMetricsSender.SendSessionEvent)
	if err != nil {
		return err
	}
	err = di.EventBus.SubscribeAsync(connection.StatisticsEventTopic, di.QualityMetricsSender.SendSessionData)
	if err != nil {
		return err
	}
	err = di.EventBus.SubscribeAsync(discovery.ProposalEventTopic, di.QualityMetricsSender.SendProposalEvent)
	if err != nil {
		return err
	}

	err = di.handleHTTPClientConnections()
	if err != nil {
		return err
	}

	return di.EventBus.SubscribeAsync(nodevent.Topic, di.QualityMetricsSender.SendStartupEvent)
}

func (di *Dependencies) bootstrapNodeComponents(nodeOptions node.Options, tequilaListener net.Listener) error {
	dialogFactory := func(consumerID, providerID identity.Identity, contact market.Contact) (communication.Dialog, error) {
		dialogEstablisher := nats_dialog.NewDialogEstablisher(consumerID, di.SignerFactory(consumerID))
		return dialogEstablisher.EstablishDialog(providerID, contact)
	}

	di.StatisticsTracker = statistics.NewSessionStatisticsTracker(time.Now)
	di.StatisticsReporter = statistics.NewSessionStatisticsReporter(
		di.StatisticsTracker,
		di.MysteriumAPI,
		di.SignerFactory,
		di.LocationResolver,
		time.Minute,
	)
	di.SessionStorage = consumer_session.NewSessionStorage(di.Storage, di.StatisticsTracker)
	di.PromiseStorage = promise.NewStorage(di.Storage)
	di.SessionConnectivityStatusStorage = connectivity.NewStatusStorage()

	channelImplementation := nodeOptions.Transactor.ChannelImplementation

<<<<<<< HEAD
	di.Transactor = registry.NewTransactor(
		nodeOptions.BindAddress,
=======
	di.Transactor = transactor.NewTransactor(
		di.HTTPClient,
>>>>>>> c9a7e6ba
		nodeOptions.Transactor.TransactorEndpointAddress,
		nodeOptions.Transactor.RegistryAddress,
		nodeOptions.Accountant.AccountantID,
		channelImplementation,
		di.SignerFactory,
		di.EventBus,
	)

	di.ConnectionRegistry = connection.NewRegistry()
	di.ConnectionManager = connection.NewManager(
		dialogFactory,
		pingpong.BackwardsCompatibleExchangeFactoryFunc(
			di.Keystore,
			nodeOptions,
			di.SignerFactory,
			di.ConsumerInvoiceStorage,
			di.ConsumerTotalsStorage,
			di.Transactor,
			nodeOptions.Transactor.ChannelImplementation,
			nodeOptions.Transactor.RegistryAddress),
		di.ConnectionRegistry.CreateConnection,
		di.EventBus,
		connectivity.NewStatusSender(),
		di.IPResolver,
		connection.DefaultIPCheckParams(),
	)

	di.LogCollector = logconfig.NewCollector(&logconfig.CurrentLogOptions)
	reporter, err := feedback.NewReporter(di.LogCollector, di.IdentityManager, nodeOptions.FeedbackURL)
	if err != nil {
		return err
	}
	di.Reporter = reporter

	tequilapiHTTPServer := di.bootstrapTequilapi(nodeOptions, tequilaListener, channelImplementation)

	di.Node = node.NewNode(di.ConnectionManager, tequilapiHTTPServer, di.EventBus, di.NATPinger, di.UIServer)
	return nil
}

func (di *Dependencies) bootstrapTequilapi(nodeOptions node.Options, listener net.Listener, channelImplementation string) tequilapi.APIServer {
	if !nodeOptions.TequilapiEnabled {
		return tequilapi.NewNoopAPIServer()
	}

	router := tequilapi.NewAPIRouter()
	tequilapi_endpoints.AddRouteForStop(router, utils.SoftKiller(di.Shutdown))
	tequilapi_endpoints.AddRoutesForAuthentication(router, di.Authenticator, di.JWTAuthenticator)
	tequilapi_endpoints.AddRoutesForIdentities(router, di.IdentityManager, di.IdentitySelector, di.IdentityRegistry, nodeOptions.Transactor.RegistryAddress, channelImplementation)
	tequilapi_endpoints.AddRoutesForConnection(router, di.ConnectionManager, di.StatisticsTracker, di.DiscoveryFinder, di.IdentityRegistry)
	tequilapi_endpoints.AddRoutesForConnectionSessions(router, di.SessionStorage)
	tequilapi_endpoints.AddRoutesForConnectionLocation(router, di.ConnectionManager, di.IPResolver, di.LocationResolver, di.LocationResolver)
	tequilapi_endpoints.AddRoutesForProposals(router, di.DiscoveryFinder, di.QualityClient)
	tequilapi_endpoints.AddRoutesForService(router, di.ServicesManager, serviceTypesRequestParser, nodeOptions.AccessPolicyEndpointAddress)
	tequilapi_endpoints.AddRoutesForServiceSessions(router, di.StateKeeper)
	tequilapi_endpoints.AddRoutesForPayout(router, di.IdentityManager, di.SignerFactory, di.MysteriumAPI)
	tequilapi_endpoints.AddRoutesForAccessPolicies(di.HTTPClient, router, nodeOptions.AccessPolicyEndpointAddress)
	tequilapi_endpoints.AddRoutesForNAT(router, di.StateKeeper.GetState)
	tequilapi_endpoints.AddRoutesForSSE(router, di.SSEHandler)
	tequilapi_endpoints.AddRoutesForTransactor(router, di.Transactor)
	tequilapi_endpoints.AddRoutesForConfig(router)
	tequilapi_endpoints.AddRoutesForFeedback(router, di.Reporter)
	tequilapi_endpoints.AddRoutesForConnectivityStatus(router, di.SessionConnectivityStatusStorage)
	identity_registry.AddIdentityRegistrationEndpoint(router, di.IdentityRegistry)
	corsPolicy := tequilapi.NewMysteriumCorsPolicy()
	return tequilapi.NewServer(listener, router, corsPolicy)
}

func newSessionManagerFactory(
	nodeOptions node.Options,
	proposal market.ServiceProposal,
	sessionStorage *session.EventBasedStorage,
	providerInvoiceStorage *pingpong.ProviderInvoiceStorage,
	consumerInvoiceStorage *pingpong.ConsumerInvoiceStorage,
	accountantPromiseStorage *pingpong.AccountantPromiseStorage,
	promiseStorage session_payment.PromiseStorage,
	natPingerChan func(*traversal.Params),
	natTracker *event.Tracker,
	serviceID string,
	eventbus eventbus.EventBus,
	bcHelper *pingpong.BlockchainWithRetries,
	transactor *registry.Transactor,
) session.ManagerFactory {
	return func(dialog communication.Dialog) *session.Manager {
		providerBalanceTrackerFactory := func(consumerID, receiverID, issuerID identity.Identity) (session.PaymentEngine, error) {
			timeTracker := session.NewTracker(time.Now)
			// TODO: set the time and proper payment info
			payment := dto.PaymentRate{
				Price: money.Money{
					Currency: money.CurrencyMyst,
					Amount:   uint64(0),
				},
				Duration: time.Minute,
			}
			amountCalc := session.AmountCalc{PaymentDef: payment}
			sender := balance.NewBalanceSender(dialog)
			promiseChan := make(chan promise.Message, 1)
			listener := promise.NewListener(promiseChan)
			err := dialog.Receive(listener.GetConsumer())
			if err != nil {
				return nil, err
			}

			// TODO: the ints and times here need to be passed in as well, or defined as constants
			tracker := balance.NewBalanceTracker(&timeTracker, amountCalc, 0)
			validator := validators.NewIssuedPromiseValidator(consumerID, receiverID, issuerID)
			return session_payment.NewSessionBalance(sender, tracker, promiseChan, payment_factory.BalanceSendPeriod, payment_factory.PromiseWaitTimeout, validator, promiseStorage, consumerID, receiverID, issuerID), nil
		}

		paymentEngineFactory := pingpong.InvoiceFactoryCreator(
			dialog, payment_factory.BalanceSendPeriod,
			payment_factory.PromiseWaitTimeout, providerInvoiceStorage,
			pingpong.DefaultPaymentInfo,
			pingpong.NewAccountantCaller(requests.NewHTTPClient(nodeOptions.BindAddress, time.Second*5), nodeOptions.Accountant.AccountantEndpointAddress),
			accountantPromiseStorage,
			nodeOptions.Transactor.RegistryAddress,
			nodeOptions.Transactor.ChannelImplementation,
			pingpong.DefaultAccountantFailureCount,
			uint16(nodeOptions.Payments.MaxAllowedPaymentPercentile),
			bcHelper,
			eventbus,
			transactor,
		)
		return session.NewManager(
			proposal,
			session.GenerateUUID,
			sessionStorage,
			providerBalanceTrackerFactory,
			paymentEngineFactory,
			natPingerChan,
			natTracker,
			serviceID,
			eventbus,
		)
	}
}

// function decides on network definition combined from testnet/localnet flags and possible overrides
func (di *Dependencies) bootstrapNetworkComponents(options node.Options) (err error) {
	optionsNetwork := options.OptionsNetwork
	network := metadata.DefaultNetwork

	switch {
	case optionsNetwork.Testnet:
		network = metadata.TestnetDefinition
	case optionsNetwork.Localnet:
		network = metadata.LocalnetDefinition
	}

	//override defined values one by one from options
	if optionsNetwork.MysteriumAPIAddress != metadata.DefaultNetwork.MysteriumAPIAddress {
		network.MysteriumAPIAddress = optionsNetwork.MysteriumAPIAddress
	}

	if optionsNetwork.QualityOracle != metadata.DefaultNetwork.QualityOracle {
		network.QualityOracle = optionsNetwork.QualityOracle
	}

	if optionsNetwork.BrokerAddress != metadata.DefaultNetwork.BrokerAddress {
		network.BrokerAddress = optionsNetwork.BrokerAddress
	}

	if optionsNetwork.EtherClientRPC != metadata.DefaultNetwork.EtherClientRPC {
		network.EtherClientRPC = optionsNetwork.EtherClientRPC
	}

	di.NetworkDefinition = network

	if _, err := firewall.AllowURLAccess(
		network.EtherClientRPC,
		network.MysteriumAPIAddress,
		options.Transactor.TransactorEndpointAddress,
	); err != nil {
		return err
	}

	di.MysteriumAPI = mysterium.NewClient(di.HTTPClient, network.MysteriumAPIAddress)

	log.Info().Msg("Using Eth endpoint: " + network.EtherClientRPC)

	if di.EtherClient, err = ethclient.Dial(network.EtherClientRPC); err != nil {
		return err
	}

	bc := pingpong.NewBlockchain(di.EtherClient, options.Payments.BCTimeout)
	di.BCHelper = pingpong.NewBlockchainWithRetries(bc, time.Millisecond*300, 3)

	registryStorage := registry.NewRegistrationStatusStorage(di.Storage)
	if di.IdentityRegistry, err = identity_registry.NewIdentityRegistryContract(di.EtherClient, common.HexToAddress(options.Transactor.RegistryAddress), common.HexToAddress(options.Accountant.AccountantID), registryStorage, di.EventBus); err != nil {
		return err
	}

	return di.IdentityRegistry.Subscribe(di.EventBus)
}

func (di *Dependencies) bootstrapEventBus() {
	di.EventBus = eventbus.New()
}

func (di *Dependencies) bootstrapIdentityComponents(options node.Options) {
	di.Keystore = identity.NewKeystoreFilesystem(options.Directories.Keystore, options.Keystore.UseLightweight)
	di.IdentityManager = identity.NewIdentityManager(di.Keystore, di.EventBus)
	di.SignerFactory = func(id identity.Identity) identity.Signer {
		return identity.NewSigner(di.Keystore, id)
	}
	di.IdentitySelector = identity_selector.NewHandler(
		di.IdentityManager,
		di.MysteriumAPI,
		identity.NewIdentityCache(options.Directories.Keystore, "remember.json"),
		di.SignerFactory,
	)

}

func (di *Dependencies) bootstrapDiscoveryComponents(options node.OptionsDiscovery) error {
	var registry discovery.ProposalRegistry
	switch options.Type {
	case node.DiscoveryTypeAPI:
		registry = discovery_api.NewRegistry(di.MysteriumAPI)
	case node.DiscoveryTypeBroker:
		sender := discovery_broker.NewSender(nats.NewConnectionMock())
		registry = discovery_broker.NewRegistry(sender)
	default:
		return errors.Errorf("unknown discovery provider: %s", options.Type)
	}

	di.DiscoveryFactory = func() service.Discovery {
		return discovery.NewService(di.IdentityRegistry, registry, di.SignerFactory, di.EventBus)
	}

	di.ProposalStorage = discovery.NewStorage()
	di.DiscoveryFinder = discovery.NewFinder(di.ProposalStorage)

	if !options.ProposalFetcherEnabled {
		di.DiscoveryFetcherAPI = discovery_api.NewNoopFetcher()
	} else {
		di.DiscoveryFetcherAPI = discovery_api.NewFetcher(di.ProposalStorage, di.MysteriumAPI.Proposals, 30*time.Second)
	}

	return nil
}

func (di *Dependencies) bootstrapQualityComponents(bindAddress string, options node.OptionsQuality) (err error) {
	if _, err := firewall.AllowURLAccess(di.NetworkDefinition.QualityOracle); err != nil {
		return err
	}
	di.QualityClient = quality.NewMorqaClient(bindAddress, options.Address, 20*time.Second)

	var transport quality.Transport
	switch options.Type {
	case node.QualityTypeElastic:
		_, err = firewall.AllowURLAccess(options.Address)
		transport = quality.NewElasticSearchTransport(di.HTTPClient, options.Address, 10*time.Second)
	case node.QualityTypeMORQA:
		_, err = firewall.AllowURLAccess(options.Address)
		transport = quality.NewMORQATransport(di.QualityClient)
	case node.QualityTypeNone:
		transport = quality.NewNoopTransport()
	default:
		err = errors.Errorf("unknown Quality Oracle provider: %s", options.Type)
	}
	if err != nil {
		return err
	}
	di.QualityMetricsSender = quality.NewSender(transport, metadata.VersionAsString(), di.ConnectionManager, di.LocationResolver)

	// warm up the loader as the load takes up to a couple of secs
	loader := &upnp.GatewayLoader{}
	go loader.Get()
	di.NATEventSender = event.NewSender(di.QualityMetricsSender, di.IPResolver.GetPublicIP, loader.HumanReadable)
	return nil
}

func (di *Dependencies) bootstrapLocationComponents(options node.Options) (err error) {
	if _, err = firewall.AllowURLAccess(options.Location.IPDetectorURL); err != nil {
		return errors.Wrap(err, "failed to add firewall exception")
	}
	di.IPResolver = ip.NewResolver(di.HTTPClient, options.BindAddress, options.Location.IPDetectorURL)

	var resolver location.Resolver
	switch options.Location.Type {
	case node.LocationTypeManual:
		resolver = location.NewStaticResolver(options.Location.Country, options.Location.City, options.Location.NodeType, di.IPResolver)
	case node.LocationTypeBuiltin:
		resolver, err = location.NewBuiltInResolver(di.IPResolver)
	case node.LocationTypeMMDB:
		resolver, err = location.NewExternalDBResolver(filepath.Join(options.Directories.Config, options.Location.Address), di.IPResolver)
	case node.LocationTypeOracle:
		if _, err := firewall.AllowURLAccess(options.Location.Address); err != nil {
			return err
		}
		resolver, err = location.NewOracleResolver(di.HTTPClient, options.Location.Address), nil
	default:
		err = errors.Errorf("unknown location provider: %s", options.Location.Type)
	}
	if err != nil {
		return err
	}

	di.LocationResolver = location.NewCache(resolver, time.Minute*5)

	err = di.EventBus.SubscribeAsync(connection.StateEventTopic, di.LocationResolver.HandleConnectionEvent)
	if err != nil {
		return err
	}

	err = di.EventBus.SubscribeAsync(nodevent.Topic, di.LocationResolver.HandleNodeEvent)
	if err != nil {
		return err
	}

	return nil
}

func (di *Dependencies) bootstrapAuthenticator() error {
	key, err := auth.NewJWTEncryptionKey(di.Storage)
	if err != nil {
		return err
	}
	di.Authenticator = auth.NewAuthenticator(di.Storage)
	di.JWTAuthenticator = auth.NewJWTAuthenticator(key)

	return nil
}

func (di *Dependencies) bootstrapBandwidthTracker() error {
	di.BandwidthTracker = &bandwidth.Tracker{}
	err := di.EventBus.SubscribeAsync(connection.SessionEventTopic, di.BandwidthTracker.ConsumeSessionEvent)
	if err != nil {
		return err
	}

	return di.EventBus.SubscribeAsync(connection.StatisticsEventTopic, di.BandwidthTracker.ConsumeStatisticsEvent)
}

func (di *Dependencies) bootstrapNATComponents(options node.Options) {
	di.NATTracker = event.NewTracker()
	if options.ExperimentNATPunching {
		log.Debug().Msg("Experimental NAT punching enabled, creating a pinger")
		di.NATPinger = traversal.NewPinger(
			di.NATTracker,
			config.NewConfigParser(),
			traversal.NewNATProxy(),
			mapping.StageName,
			di.EventBus,
		)
	} else {
		di.NATPinger = &traversal.NoopPinger{}
	}
}

func (di *Dependencies) bootstrapFirewall(options node.OptionsFirewall) error {
	fwVendor, err := vnd.SetupVendor()
	if err != nil {
		return err
	}
	firewall.Configure(fwVendor)
	if options.BlockAlways {
		_, err := firewall.BlockNonTunnelTraffic(firewall.Global)
		return err
	}
	return nil
}

func (di *Dependencies) handleHTTPClientConnections() error {
	if di.HTTPClient == nil {
		return errors.New("HTTPClient is not initialized")
	}

	latestState := connection.NotConnected
	return di.EventBus.Subscribe(connection.StateEventTopic, func(e connection.StateEvent) {
		// Here we care only about connected and disconnected events.
		if e.State != connection.Connected && e.State != connection.NotConnected {
			return
		}

		isDisconnected := latestState == connection.Connected && e.State == connection.NotConnected
		isConnected := latestState == connection.NotConnected && e.State == connection.Connected
		if isDisconnected || isConnected {
			log.Info().Msg("Reconnecting HTTP clients due to VPN connection state change")
			di.HTTPClient.Reconnect()
			di.QualityClient.Reconnect()
		}
		latestState = e.State
	})
}<|MERGE_RESOLUTION|>--- conflicted
+++ resolved
@@ -22,8 +22,6 @@
 	"net"
 	"path/filepath"
 	"time"
-
-	"github.com/mysteriumnetwork/node/requests"
 
 	"github.com/ethereum/go-ethereum/accounts/keystore"
 	"github.com/ethereum/go-ethereum/common"
@@ -371,13 +369,7 @@
 			errs = append(errs, err)
 		}
 	}
-<<<<<<< HEAD
-=======
-	if di.TopUpper != nil {
-		di.TopUpper.Stop()
-	}
-
->>>>>>> c9a7e6ba
+
 	firewall.Reset()
 
 	if di.Node != nil {
@@ -487,13 +479,8 @@
 
 	channelImplementation := nodeOptions.Transactor.ChannelImplementation
 
-<<<<<<< HEAD
 	di.Transactor = registry.NewTransactor(
-		nodeOptions.BindAddress,
-=======
-	di.Transactor = transactor.NewTransactor(
 		di.HTTPClient,
->>>>>>> c9a7e6ba
 		nodeOptions.Transactor.TransactorEndpointAddress,
 		nodeOptions.Transactor.RegistryAddress,
 		nodeOptions.Accountant.AccountantID,
