package command_run

import (
	"errors"
	command_client "github.com/mysterium/node/cmd/mysterium_client/run"
	"github.com/mysterium/node/ipify"
	"github.com/mysterium/node/openvpn/middlewares"
	"sync"
	"time"
)

type CommandRun struct {
	IpifyClient ipify.Client
	ipOriginal  string

	clientCommand *command_client.CommandRun
	ipCheckWaiter sync.WaitGroup
	resultWriter  *resultWriter
}

func (cmd *CommandRun) Run(options CommandOptions) error {
	var err error

	cmd.resultWriter, err = NewResultWriter(options.ResultFile)
	if err != nil {
		return err
	}
	defer cmd.resultWriter.Close()

	nodeProvider, err := NewNodeProvider(options)
	if err != nil {
		return err
	}
	defer nodeProvider.Close()

	cmd.ipOriginal, err = cmd.IpifyClient.GetOutboundIP()
	if err != nil {
		return errors.New("Failed to get original IP: " + err.Error())
	}

	cmd.clientCommand = command_client.NewCommand(command_client.CommandOptions{
		DirectoryRuntime: options.DirectoryRuntime,
	})

	nodeProvider.WithEachNode(func(nodeKey string) {
		cmd.resultWriter.NodeStart(nodeKey)
		cmd.ipCheckWaiter.Add(1)

		//TODO here we need to make Tequilapi call with connect to node by key
		err = cmd.clientCommand.Run()
		if err != nil {
			cmd.resultWriter.NodeError("Client starting error", err)
			return
		}
		go cmd.checkClientHandleTimeout()

		cmd.ipCheckWaiter.Wait()
		cmd.clientCommand.Kill()
		cmd.checkClientIPWhenDisconnected()
	})

	return nil
}

<<<<<<< HEAD
// This is ment to be registered as VpnClient middleware:
//   state.NewMiddleware(cmd.checkClientIpWhenConnected)
func (cmd *CommandRun) checkClientIpWhenConnected(state middlewares.State) error {
	if state == middlewares.STATE_CONNECTED {
=======
// This is meant to be registered as VpnClient middleware:
//   state_client.NewMiddleware(cmd.checkClientIPWhenConnected)
func (cmd *CommandRun) checkClientIPWhenConnected(state state_client.State) error {
	if state == state_client.STATE_CONNECTED {
>>>>>>> 622073f4
		ipForwarded, err := cmd.IpifyClient.GetOutboundIP()
		if err != nil {
			cmd.resultWriter.NodeError("Forwarded IP not detected", err)
			cmd.ipCheckWaiter.Done()
			return nil
		}

		if ipForwarded == cmd.ipOriginal {
			cmd.resultWriter.NodeStatus("Forwarded IP matches original")
			cmd.ipCheckWaiter.Done()
			return nil
		}

		cmd.resultWriter.NodeStatus("OK")
		cmd.ipCheckWaiter.Done()
	}
	return nil
}

func (cmd *CommandRun) checkClientHandleTimeout() {
	<-time.After(10 * time.Second)

	cmd.resultWriter.NodeStatus("Client not connected")
	cmd.ipCheckWaiter.Done()
}

func (cmd *CommandRun) checkClientIPWhenDisconnected() {
	ipForwarded, err := cmd.IpifyClient.GetOutboundIP()
	if err != nil {
		cmd.resultWriter.NodeError("Disconnect IP not detected", err)
		return
	}

	if ipForwarded != cmd.ipOriginal {
		cmd.resultWriter.NodeStatus("Disconnect IP does not match original")
		return
	}
}

func (cmd *CommandRun) Wait() error {
	return nil
}

func (cmd *CommandRun) Kill() {
	cmd.clientCommand.Kill()
}<|MERGE_RESOLUTION|>--- conflicted
+++ resolved
@@ -62,17 +62,10 @@
 	return nil
 }
 
-<<<<<<< HEAD
-// This is ment to be registered as VpnClient middleware:
-//   state.NewMiddleware(cmd.checkClientIpWhenConnected)
-func (cmd *CommandRun) checkClientIpWhenConnected(state middlewares.State) error {
+// This is meant to be registered as VpnClient middleware:
+//   state.NewMiddleware(cmd.checkClientIPWhenConnected)
+func (cmd *CommandRun) checkClientIPWhenConnected(state middlewares.State) error {
 	if state == middlewares.STATE_CONNECTED {
-=======
-// This is meant to be registered as VpnClient middleware:
-//   state_client.NewMiddleware(cmd.checkClientIPWhenConnected)
-func (cmd *CommandRun) checkClientIPWhenConnected(state state_client.State) error {
-	if state == state_client.STATE_CONNECTED {
->>>>>>> 622073f4
 		ipForwarded, err := cmd.IpifyClient.GetOutboundIP()
 		if err != nil {
 			cmd.resultWriter.NodeError("Forwarded IP not detected", err)
