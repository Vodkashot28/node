--- conflicted
+++ resolved
@@ -19,11 +19,6 @@
 
 import (
 	"encoding/hex"
-<<<<<<< HEAD
-	stdErrors "errors"
-=======
-	"fmt"
->>>>>>> 3016d188
 	"io/ioutil"
 	"math/big"
 	"os"
@@ -350,65 +345,6 @@
 	assert.NoError(t, <-errChan)
 }
 
-<<<<<<< HEAD
-func Test_InvoiceTracker_SendsFirstInvoice_Return_Timeout_Err(t *testing.T) {
-	dir, err := ioutil.TempDir("", "invoice_tracker_test")
-	assert.Nil(t, err)
-	defer os.RemoveAll(dir)
-
-	ks := identity.NewMockKeystore()
-	acc, err := ks.NewAccount("")
-	assert.Nil(t, err)
-	mockSender := &MockPeerInvoiceSender{
-		mockError: p2p.ErrSendTimeout,
-	}
-
-	exchangeMessageChan := make(chan crypto.ExchangeMessage)
-	bolt, err := boltdb.NewStorage(dir)
-	assert.Nil(t, err)
-	defer bolt.Close()
-
-	tracker := session.NewTracker(mbtime.Now)
-	invoiceStorage := NewProviderInvoiceStorage(NewInvoiceStorage(bolt))
-	deps := InvoiceTrackerDeps{
-		Proposal: market.ServiceProposal{
-			PaymentMethod: &mockPaymentMethod{
-				price: money.NewMoney(big.NewInt(1000000000000), money.CurrencyMyst),
-				rate:  market.PaymentRate{PerTime: time.Minute},
-			},
-		},
-		Peer:                       identity.FromAddress("some peer"),
-		PeerInvoiceSender:          mockSender,
-		InvoiceStorage:             invoiceStorage,
-		TimeTracker:                &tracker,
-		ChargePeriod:               time.Nanosecond,
-		ChargePeriodLeeway:         5 * time.Nanosecond,
-		FirstInvoiceSendDuration:   time.Millisecond,
-		FirstInvoiceSendTimeout:    time.Nanosecond,
-		ExchangeMessageChan:        exchangeMessageChan,
-		ExchangeMessageWaitTimeout: time.Second,
-		ProviderID:                 identity.FromAddress(acc.Address.Hex()),
-		ConsumersHermesID:          acc.Address,
-		ProvidersHermesID:          acc.Address,
-		ChannelAddressCalculator:   NewChannelAddressCalculator(acc.Address.Hex(), acc.Address.Hex(), acc.Address.Hex()),
-		BlockchainHelper:           &mockBlockchainHelper{isRegistered: true},
-		EventBus:                   mocks.NewEventBus(),
-	}
-	invoiceTracker := NewInvoiceTracker(deps)
-	defer invoiceTracker.Stop()
-
-	errChan := make(chan error)
-	go func() { errChan <- invoiceTracker.Start() }()
-
-	err = <-errChan
-
-	if !stdErrors.Is(err, ErrFirstInvoiceSendTimeout) {
-		t.Fatalf("expected err %v, got: %v", ErrFirstInvoiceSendTimeout, err)
-	}
-}
-
-=======
->>>>>>> 3016d188
 func Test_InvoiceTracker_FirstInvoice_Has_Static_Value(t *testing.T) {
 	dir, err := ioutil.TempDir("", "invoice_tracker_test")
 	assert.Nil(t, err)
