/*
 * Copyright (C) 2021 The "MysteriumNetwork/node" Authors.
 *
 * This program is free software: you can redistribute it and/or modify
 * it under the terms of the GNU General Public License as published by
 * the Free Software Foundation, either version 3 of the License, or
 * (at your option) any later version.
 *
 * This program is distributed in the hope that it will be useful,
 * but WITHOUT ANY WARRANTY; without even the implied warranty of
 * MERCHANTABILITY or FITNESS FOR A PARTICULAR PURPOSE.  See the
 * GNU General Public License for more details.
 *
 * You should have received a copy of the GNU General Public License
 * along with this program.  If not, see <http://www.gnu.org/licenses/>.
 */

package contract

import (
	"time"

	"github.com/shopspring/decimal"

	"github.com/mysteriumnetwork/node/core/node"
)

// NodeStatusResponse a node status reflects monitoring agent POV on node availability
// swagger:model NodeStatusResponse
type NodeStatusResponse struct {
	Status node.MonitoringStatus `json:"status"`
}

// MonitoringAgentResponse reflects amount of connectivity statuses for each service_type.
// swagger:model MonitoringAgentResponse
type MonitoringAgentResponse struct {
	Statuses node.MonitoringAgentStatuses `json:"statuses"`
	Error    string                       `json:"error,omitempty"`
}

// ProviderSessionsResponse reflects a list of sessions metrics during a period of time.
// swagger:model ProviderSessionsResponse
type ProviderSessionsResponse struct {
	Sessions []ProviderSession `json:"sessions"`
}

// NewProviderSessionsResponse creates response from node.SessionItem slice
func NewProviderSessionsResponse(sessionItems []node.SessionItem) *ProviderSessionsResponse {
	r := ProviderSessionsResponse{Sessions: []ProviderSession{}}
	for _, si := range sessionItems {
		earningsDecimalEther, err := decimal.NewFromString(si.Earning)
		if err != nil {
			earningsDecimalEther = decimal.Zero
		}

		r.Sessions = append(r.Sessions, ProviderSession{
			ID:               si.ID,
			ConsumerCountry:  si.ConsumerCountry,
			ServiceType:      si.ServiceType,
			DurationSeconds:  si.Duration,
			StartedAt:        time.Unix(si.StartedAt, 0).Format(time.RFC3339),
			Earnings:         NewTokensFromDecimal(earningsDecimalEther),
			TransferredBytes: si.Transferred,
		})
	}
	return &r
}

// ProviderTransferredDataResponse reflects a number of bytes transferred by provider during a period of time.
// swagger:model ProviderTransferredDataResponse
type ProviderTransferredDataResponse struct {
	Bytes int `json:"transferred_data_bytes"`
}

// ProviderSessionsCountResponse reflects a number of sessions during a period of time.
// swagger:model ProviderSessionsCountResponse
type ProviderSessionsCountResponse struct {
	Count int `json:"count"`
}

// ProviderConsumersCountResponse reflects a number of unique consumers served during a period of time.
// swagger:model ProviderConsumersCountResponse
type ProviderConsumersCountResponse struct {
	Count int `json:"count"`
}

// ProviderSeriesItem represents a general data series item
type ProviderSeriesItem struct {
	Value     string `json:"value"`
	Timestamp int64  `json:"timestamp"`
}

// ProviderEarningsSeriesResponse reflects a earnings series metrics during a period of time.
// swagger:model ProviderEarningsSeriesResponse
type ProviderEarningsSeriesResponse struct {
	Data []ProviderSeriesItem `json:"data"`
}

// ProviderSessionsSeriesResponse reflects a sessions data series metrics during a period of time.
// swagger:model ProviderSessionsSeriesResponse
type ProviderSessionsSeriesResponse struct {
	Data []ProviderSeriesItem `json:"data"`
}

// ProviderTransferredDataSeriesResponse reflects a transferred bytes data series metrics during a period of time.
// swagger:model ProviderTransferredDataSeriesResponse
type ProviderTransferredDataSeriesResponse struct {
	Data []ProviderSeriesItem `json:"data"`
}

// ProviderSession contains provided session ifnromation
// swagger:model ProviderSession
type ProviderSession struct {
	ID               string `json:"id"`
	ConsumerCountry  string `json:"consumer_country"`
	ServiceType      string `json:"service_type"`
	DurationSeconds  int64  `json:"duration_seconds"`
	StartedAt        string `json:"started_at"`
	Earnings         Tokens `json:"earnings"`
	TransferredBytes int64  `json:"transferred_bytes"`
}

<<<<<<< HEAD
// EarningsPerService contains information about earnings per service
// swagger:model EarningsPerService
type EarningsPerService struct {
	EarningsPublic   string `json:"public"`
	EarningsVPN      string `json:"vpn"`
	EarningsScraping string `json:"scraping"`
	EarningsTotal    string `json:"total"`
=======
// LatestReleaseResponse latest release info
// swagger:model LatestReleaseResponse
type LatestReleaseResponse struct {
	Version string `json:"version"`
>>>>>>> 835767b0
}<|MERGE_RESOLUTION|>--- conflicted
+++ resolved
@@ -120,7 +120,12 @@
 	TransferredBytes int64  `json:"transferred_bytes"`
 }
 
-<<<<<<< HEAD
+// LatestReleaseResponse latest release info
+// swagger:model LatestReleaseResponse
+type LatestReleaseResponse struct {
+	Version string `json:"version"`
+}
+
 // EarningsPerService contains information about earnings per service
 // swagger:model EarningsPerService
 type EarningsPerService struct {
@@ -128,10 +133,4 @@
 	EarningsVPN      string `json:"vpn"`
 	EarningsScraping string `json:"scraping"`
 	EarningsTotal    string `json:"total"`
-=======
-// LatestReleaseResponse latest release info
-// swagger:model LatestReleaseResponse
-type LatestReleaseResponse struct {
-	Version string `json:"version"`
->>>>>>> 835767b0
 }