/*
 * Copyright (C) 2021 The "MysteriumNetwork/node" Authors.
 *
 * This program is free software: you can redistribute it and/or modify
 * it under the terms of the GNU General Public License as published by
 * the Free Software Foundation, either version 3 of the License, or
 * (at your option) any later version.
 *
 * This program is distributed in the hope that it will be useful,
 * but WITHOUT ANY WARRANTY; without even the implied warranty of
 * MERCHANTABILITY or FITNESS FOR A PARTICULAR PURPOSE.  See the
 * GNU General Public License for more details.
 *
 * You should have received a copy of the GNU General Public License
 * along with this program.  If not, see <http://www.gnu.org/licenses/>.
 */

package endpoints

import (
	"net/http"
	"strconv"

	"github.com/gin-gonic/gin"
	"github.com/rs/zerolog/log"

	"github.com/mysteriumnetwork/go-rest/apierror"
	"github.com/mysteriumnetwork/node/core/node"
	"github.com/mysteriumnetwork/node/tequilapi/contract"
	"github.com/mysteriumnetwork/node/tequilapi/launchpad"
	"github.com/mysteriumnetwork/node/tequilapi/utils"
	"github.com/mysteriumnetwork/payments/units"
)

type nodeMonitoringAgent interface {
	Statuses() (node.MonitoringAgentStatuses, error)
	Sessions(rangeTime string) ([]node.SessionItem, error)
	TransferredData(rangeTime string) (node.TransferredData, error)
	SessionsCount(rangeTime string) (node.SessionsCount, error)
	ConsumersCount(rangeTime string) (node.ConsumersCount, error)
	EarningsSeries(rangeTime string) (node.EarningsSeries, error)
	SessionsSeries(rangeTime string) (node.SessionsSeries, error)
	TransferredDataSeries(rangeTime string) (node.TransferredDataSeries, error)
<<<<<<< HEAD
	EarningsPerService() (node.EarningsPerService, error)
=======
	ProviderActivityStats() (node.ActivityStats, error)
	ProviderQuality() (node.QualityInfo, error)
>>>>>>> 9fbb79ad
}

// NodeEndpoint struct represents endpoints about node status
type NodeEndpoint struct {
	nodeStatusProvider  nodeStatusProvider
	nodeMonitoringAgent nodeMonitoringAgent
	launchpadAPI        *launchpad.API
}

// NewNodeEndpoint creates and returns node endpoints
func NewNodeEndpoint(nodeStatusProvider nodeStatusProvider, nodeMonitoringAgent nodeMonitoringAgent) *NodeEndpoint {
	return &NodeEndpoint{
		nodeStatusProvider:  nodeStatusProvider,
		nodeMonitoringAgent: nodeMonitoringAgent,
		launchpadAPI:        launchpad.New(),
	}
}

// NodeStatus Status provides Node proposal status
// swagger:operation GET /node/monitoring-status provider NodeStatus
// ---
// summary: Provides Node proposal status
// description: Node Status as seen by monitoring agent
// responses:
//
//	200:
//	  description: Node status ("passed"/"failed"/"pending)
//	  schema:
//	    "$ref": "#/definitions/NodeStatusResponse"
func (ne *NodeEndpoint) NodeStatus(c *gin.Context) {
	utils.WriteAsJSON(contract.NodeStatusResponse{Status: ne.nodeStatusProvider.Status()}, c.Writer)
}

// MonitoringAgentStatuses Statuses from monitoring agent
// swagger:operation GET /node/monitoring-agent-statuses provider MonitoringAgentStatuses
// ---
// summary: Provides Node connectivity statuses from monitoring agent
// description: Node connectivity statuses as seen by monitoring agent
// responses:
//
//	200:
//	  description: Monitoring agent statuses ("success"/"cancelled"/"connect_drop/"connect_fail/"internet_fail)
//	  schema:
//	    "$ref": "#/definitions/MonitoringAgentResponse"
func (ne *NodeEndpoint) MonitoringAgentStatuses(c *gin.Context) {
	res, err := ne.nodeMonitoringAgent.Statuses()
	if err != nil {
		utils.WriteAsJSON(contract.MonitoringAgentResponse{Error: err.Error()}, c.Writer, http.StatusInternalServerError)
		return
	}

	utils.WriteAsJSON(contract.MonitoringAgentResponse{Statuses: res}, c.Writer)
}

// GetProviderSessions A list of sessions metrics during a period of time
// swagger:operation GET /node/provider/sessions provider GetProviderSessions
// ---
// summary: Provides Node sessions data during a period of time
// description: Node sessions metrics during a period of time
// parameters:
//   - in: query
//     name: range
//     description: period of time ("1d", "7d", "30d")
//     type: string
//
// responses:
//
//	200:
//	  description: Provider sessions list
//	  schema:
//	    "$ref": "#/definitions/ProviderSessionsResponse"
//	400:
//	  description: Failed to parse or request validation failed
//	  schema:
//	    "$ref": "#/definitions/APIError"
//	500:
//	  description: Internal server error
//	  schema:
//	    "$ref": "#/definitions/APIError"
func (ne *NodeEndpoint) GetProviderSessions(c *gin.Context) {
	rangeTime := c.Query("range")

	switch rangeTime {
	case "1d", "7d", "30d":
	default:
		c.Error(apierror.BadRequest("Invalid time range", contract.ErrorCodeProviderSessions))
		return
	}

	res, err := ne.nodeMonitoringAgent.Sessions(rangeTime)
	if err != nil {
		c.Error(apierror.Internal("Could not get provider sessions list: "+err.Error(), contract.ErrorCodeProviderSessions))
		return
	}

	utils.WriteAsJSON(contract.NewProviderSessionsResponse(res), c.Writer)
}

// GetProviderTransferredData A number of bytes transferred during a period of time
// swagger:operation GET /node/provider/transferred-data provider GetProviderTransferredData
// ---
// summary: Provides total traffic served by the provider during a period of time
// description: Node transferred data during a period of time
// parameters:
//   - in: query
//     name: range
//     description: period of time ("1d", "7d", "30d")
//     type: string
//
// responses:
//
//	200:
//	  description: Provider transferred data
//	  schema:
//	    "$ref": "#/definitions/ProviderTransferredDataResponse"
//	400:
//	  description: Failed to parse or request validation failed
//	  schema:
//	    "$ref": "#/definitions/APIError"
//	500:
//	  description: Internal server error
//	  schema:
//	    "$ref": "#/definitions/APIError"
func (ne *NodeEndpoint) GetProviderTransferredData(c *gin.Context) {
	rangeTime := c.Query("range")

	switch rangeTime {
	case "1d", "7d", "30d":
	default:
		c.Error(apierror.BadRequest("Invalid time range", contract.ErrorCodeProviderTransferredData))
		return
	}

	res, err := ne.nodeMonitoringAgent.TransferredData(rangeTime)
	if err != nil {
		c.Error(apierror.Internal("Could not get provider transferred data: "+err.Error(), contract.ErrorCodeProviderTransferredData))
		return
	}

	utils.WriteAsJSON(contract.ProviderTransferredDataResponse{Bytes: res.Bytes}, c.Writer)
}

// GetProviderSessionsCount A number of sessions during a period of time
// swagger:operation GET /node/provider/sessions-count provider GetProviderSessionsCount
// ---
// summary: Provides Node sessions number during a period of time
// description: Node sessions count during a period of time
// parameters:
//   - in: query
//     name: range
//     description: period of time ("1d", "7d", "30d")
//     type: string
//
// responses:
//
//	200:
//	  description: Provider sessions count
//	  schema:
//	    "$ref": "#/definitions/ProviderSessionsCountResponse"
//	400:
//	  description: Failed to parse or request validation failed
//	  schema:
//	    "$ref": "#/definitions/APIError"
//	500:
//	  description: Internal server error
//	  schema:
//	    "$ref": "#/definitions/APIError"
func (ne *NodeEndpoint) GetProviderSessionsCount(c *gin.Context) {
	rangeTime := c.Query("range")

	switch rangeTime {
	case "1d", "7d", "30d":
	default:
		c.Error(apierror.BadRequest("Invalid time range", contract.ErrorCodeProviderSessionsCount))
		return
	}

	res, err := ne.nodeMonitoringAgent.SessionsCount(rangeTime)
	if err != nil {
		c.Error(apierror.Internal("Could not get provider sessions count: "+err.Error(), contract.ErrorCodeProviderSessionsCount))
		return
	}

	utils.WriteAsJSON(contract.ProviderSessionsCountResponse{Count: res.Count}, c.Writer)
}

// GetProviderConsumersCount A number of consumers served during a period of time
// swagger:operation GET /node/provider/consumers-count provider GetProviderConsumersCount
// ---
// summary: Provides Node consumers number served during a period of time
// description: Node unique consumers count served during a period of time.
// parameters:
//   - in: query
//     name: range
//     description: period of time ("1d", "7d", "30d")
//     type: string
//
// responses:
//
//	200:
//	 description: Provider consumers count
//	 schema:
//	  "$ref": "#/definitions/ProviderConsumersCountResponse"
//	400:
//	 description: Failed to parse or request validation failed
//	 schema:
//	  "$ref": "#/definitions/APIError"
//	500:
//	 description: Internal server error
//	 schema:
//	  "$ref": "#/definitions/APIError"
func (ne *NodeEndpoint) GetProviderConsumersCount(c *gin.Context) {
	rangeTime := c.Query("range")

	switch rangeTime {
	case "1d", "7d", "30d":
	default:
		c.Error(apierror.BadRequest("Invalid time range", contract.ErrorCodeProviderConsumersCount))
		return
	}

	res, err := ne.nodeMonitoringAgent.ConsumersCount(rangeTime)
	if err != nil {
		c.Error(apierror.Internal("Could not get provider consumers count: "+err.Error(), contract.ErrorCodeProviderConsumersCount))
		return
	}

	utils.WriteAsJSON(contract.ProviderConsumersCountResponse{Count: res.Count}, c.Writer)
}

// GetProviderEarningsSeries A time series metrics of earnings during a period of time
// swagger:operation GET /node/provider/series/earnings provider GetProviderEarningsSeries
// ---
// summary: Provides Node  time series metrics of earnings during a period of time
// description: Node time series metrics of earnings during a period of time.
// parameters:
//   - in: query
//     name: range
//     description: period of time ("1d", "7d", "30d")
//     type: string
//
// responses:
//
//	200:
//	 description: Provider time series metrics of MYSTT earnings
//	 schema:
//	  "$ref": "#/definitions/ProviderEarningsSeriesResponse"
//	400:
//	 description: Failed to parse or request validation failed
//	 schema:
//	  "$ref": "#/definitions/APIError"
//	500:
//	 description: Internal server error
//	 schema:
//	  "$ref": "#/definitions/APIError"
func (ne *NodeEndpoint) GetProviderEarningsSeries(c *gin.Context) {
	rangeTime := c.Query("range")

	switch rangeTime {
	case "1d", "7d", "30d":
	default:
		c.Error(apierror.BadRequest("Invalid time range", contract.ErrorCodeProviderEarningsSeries))
		return
	}

	res, err := ne.nodeMonitoringAgent.EarningsSeries(rangeTime)
	if err != nil {
		c.Error(apierror.Internal("Could not get provider earnings series: "+err.Error(), contract.ErrorCodeProviderEarningsSeries))
		return
	}

	utils.WriteAsJSON(res, c.Writer)
}

// GetProviderSessionsSeries A time series metrics of sessions started during a period of time
// swagger:operation GET /node/provider/series/sessions provider GetProviderSessionsSeries
// ---
// summary: Provides Node data series metrics of sessions started during a period of time
// description: Node time series metrics of sessions started during a period of time.
// parameters:
//   - in: query
//     name: range
//     description: period of time ("1d", "7d", "30d")
//     type: string
//
// responses:
//
//	200:
//	 description: Provider time series metrics of started sessions
//	 schema:
//	  "$ref": "#/definitions/ProviderSessionsSeriesResponse"
//	400:
//	 description: Failed to parse or request validation failed
//	 schema:
//	  "$ref": "#/definitions/APIError"
//	500:
//	 description: Internal server error
//	 schema:
//	  "$ref": "#/definitions/APIError"
func (ne *NodeEndpoint) GetProviderSessionsSeries(c *gin.Context) {
	rangeTime := c.Query("range")

	switch rangeTime {
	case "1d", "7d", "30d":
	default:
		c.Error(apierror.BadRequest("Invalid time range", contract.ErrorCodeProviderSessionsSeries))
		return
	}

	res, err := ne.nodeMonitoringAgent.SessionsSeries(rangeTime)
	if err != nil {
		c.Error(apierror.Internal("Could not get provider sessions series: "+err.Error(), contract.ErrorCodeProviderSessionsSeries))
		return
	}

	utils.WriteAsJSON(res, c.Writer)
}

// GetProviderTransferredDataSeries A time series metrics of transferred bytes during a period of time
// swagger:operation GET /node/provider/series/data provider GetProviderTransferredDataSeries
// ---
// summary: Provides Node data series metrics of transferred bytes
// description: Node data series metrics of transferred bytes during a period of time.
// parameters:
//   - in: query
//     name: range
//     description: period of time ("1d", "7d", "30d")
//     type: string
//
// responses:
//
//	200:
//	 description: Provider time series metrics of transferred bytes
//	 schema:
//	  "$ref": "#/definitions/ProviderTransferredDataSeriesResponse"
//	400:
//	 description: Failed to parse or request validation failed
//	 schema:
//	  "$ref": "#/definitions/APIError"
//	500:
//	 description: Internal server error
//	 schema:
//	  "$ref": "#/definitions/APIError"
func (ne *NodeEndpoint) GetProviderTransferredDataSeries(c *gin.Context) {
	rangeTime := c.Query("range")

	switch rangeTime {
	case "1d", "7d", "30d":
	default:
		c.Error(apierror.BadRequest("Invalid time range", contract.ErrorCodeProviderTransferredDataSeries))
		return
	}

	res, err := ne.nodeMonitoringAgent.TransferredDataSeries(rangeTime)
	if err != nil {
		c.Error(apierror.Internal("Could not get provider transferred data series: "+err.Error(), contract.ErrorCodeProviderTransferredDataSeries))
		return
	}

	utils.WriteAsJSON(res, c.Writer)
}

// GetProviderQuality a quality of provider
// swagger:operation GET /node/provider/quality provider GetProviderQuality
// ---
// summary: Provides Node quality
// description: Node connectivity quality
// responses:
//   200:
//     description: Provider quality
//     schema:
//       "$ref": "#/definitions/QualityInfoResponse"
//   400:
//     description: Failed to parse or request validation failed
//     schema:
//       "$ref": "#/definitions/APIError"
//   500:
//     description: Internal server error
//     schema:
//       "$ref": "#/definitions/APIError"
func (ne *NodeEndpoint) GetProviderQuality(c *gin.Context) {
	res, err := ne.nodeMonitoringAgent.ProviderQuality()
	if err != nil {
		c.Error(apierror.Internal("Could not get provider quality: "+err.Error(), contract.ErrorCodeProviderQuality))
		return
	}

	utils.WriteAsJSON(res, c.Writer)
}

// GetProviderActivityStats is an activity stats of provider
// swagger:operation GET /node/provider/activity-stats provider GetProviderActivityStats
// ---
// summary: Provides Node activity stats
// description: Node activity stats
// responses:
//   200:
//     description: Provider activity stats
//     schema:
//       "$ref": "#/definitions/ActivityStatsResponse"
//   400:
//     description: Failed to parse or request validation failed
//     schema:
//       "$ref": "#/definitions/APIError"
//   500:
//     description: Internal server error
//     schema:
//       "$ref": "#/definitions/APIError"
func (ne *NodeEndpoint) GetProviderActivityStats(c *gin.Context) {

	res, err := ne.nodeMonitoringAgent.ProviderActivityStats()
	if err != nil {
		c.Error(apierror.Internal("Could not get provider activity stats: "+err.Error(), contract.ErrorCodeProviderActivityStats))
		return
	}

	utils.WriteAsJSON(res, c.Writer)
}

// GetLatestRelease retrieves information about the latest node release
// swagger:operation GET /node/latest-release node GetLatestRelease
// ---
// summary: Latest Node release information
// description: Checks for latest Node release package and retrieves its information
// responses:
//
//	200:
//	 description: Latest Node release information
//	 schema:
//	  "$ref": "#/definitions/LatestReleaseResponse"
//	500:
//	 description: Failed to retrieve latest Node release information
//	 schema:
//	  "$ref": "#/definitions/APIError"
func (ne *NodeEndpoint) GetLatestRelease(c *gin.Context) {
	version, err := ne.launchpadAPI.LatestPublishedReleaseVersion()
	if err != nil {
		c.Error(apierror.Internal("Could not fetch latest release information", contract.ErrorCodeLatestReleaseInformation))
		log.Error().Err(err).Msg("Could not fetch latest release information")
		return
	}

	utils.WriteAsJSON(contract.LatestReleaseResponse{Version: version}, c.Writer)
}

// GetProviderServiceEarnings Node earnings per service and total earnings in the all network
// swagger:operation GET /node/provider/service-earnings provider GetProviderServiceEarnings
// ---
// summary: Provides Node earnings per service and total earnings in the all network
// description: Node earnings per service and total earnings in the all network.
// responses:
//
//	200:
//	 description: earnings per service and total earnings
//	 schema:
//	  "$ref": "#/definitions/EarningsPerServiceResponse"
//	400:
//	 description: Failed to parse or request validation failed
//	 schema:
//	  "$ref": "#/definitions/APIError"
//	500:
//	 description: Internal server error
//	 schema:
//	  "$ref": "#/definitions/APIError"
func (ne *NodeEndpoint) GetProviderServiceEarnings(c *gin.Context) {
	res, err := ne.nodeMonitoringAgent.EarningsPerService()
	if err != nil {
		c.Error(apierror.Internal("Could not get provider service earnings: "+err.Error(), contract.ErrorCodeProviderServiceEarnings))
		return
	}
	public, _ := strconv.ParseFloat(res.EarningsPublic, 64)
	vpn, _ := strconv.ParseFloat(res.EarningsVPN, 64)
	scraping, _ := strconv.ParseFloat(res.EarningsScraping, 64)
	total, _ := strconv.ParseFloat(res.EarningsTotal, 64)

	data := contract.EarningsPerServiceResponse{
		EarningsPublic:   units.FloatEthToBigIntWei(public),
		EarningsVPN:      units.FloatEthToBigIntWei(vpn),
		EarningsScraping: units.FloatEthToBigIntWei(scraping),
		EarningsTotal:    units.FloatEthToBigIntWei(total),
	}

	utils.WriteAsJSON(data, c.Writer)
}

// AddRoutesForNode adds nat routes to given router
func AddRoutesForNode(nodeStatusProvider nodeStatusProvider, nodeMonitoringAgent nodeMonitoringAgent) func(*gin.Engine) error {
	nodeEndpoints := NewNodeEndpoint(nodeStatusProvider, nodeMonitoringAgent)

	return func(e *gin.Engine) error {
		nodeGroup := e.Group("/node")
		{
			nodeGroup.GET("/monitoring-status", nodeEndpoints.NodeStatus)
			nodeGroup.GET("/monitoring-agent-statuses", nodeEndpoints.MonitoringAgentStatuses)
			nodeGroup.GET("/provider/sessions", nodeEndpoints.GetProviderSessions)
			nodeGroup.GET("/provider/transferred-data", nodeEndpoints.GetProviderTransferredData)
			nodeGroup.GET("/provider/sessions-count", nodeEndpoints.GetProviderSessionsCount)
			nodeGroup.GET("/provider/consumers-count", nodeEndpoints.GetProviderConsumersCount)
			nodeGroup.GET("/provider/series/earnings", nodeEndpoints.GetProviderEarningsSeries)
			nodeGroup.GET("/provider/series/sessions", nodeEndpoints.GetProviderSessionsSeries)
			nodeGroup.GET("/provider/series/data", nodeEndpoints.GetProviderTransferredDataSeries)
			nodeGroup.GET("/provider/service-earnings", nodeEndpoints.GetProviderServiceEarnings)
			nodeGroup.GET("/latest-release", nodeEndpoints.GetLatestRelease)
			nodeGroup.GET("/provider/quality", nodeEndpoints.GetProviderQuality)
			nodeGroup.GET("/provider/activity-stats", nodeEndpoints.GetProviderActivityStats)
		}
		return nil
	}
}<|MERGE_RESOLUTION|>--- conflicted
+++ resolved
@@ -41,12 +41,9 @@
 	EarningsSeries(rangeTime string) (node.EarningsSeries, error)
 	SessionsSeries(rangeTime string) (node.SessionsSeries, error)
 	TransferredDataSeries(rangeTime string) (node.TransferredDataSeries, error)
-<<<<<<< HEAD
-	EarningsPerService() (node.EarningsPerService, error)
-=======
 	ProviderActivityStats() (node.ActivityStats, error)
 	ProviderQuality() (node.QualityInfo, error)
->>>>>>> 9fbb79ad
+	EarningsPerService() (node.EarningsPerService, error)
 }
 
 // NodeEndpoint struct represents endpoints about node status
@@ -71,11 +68,10 @@
 // summary: Provides Node proposal status
 // description: Node Status as seen by monitoring agent
 // responses:
-//
-//	200:
-//	  description: Node status ("passed"/"failed"/"pending)
-//	  schema:
-//	    "$ref": "#/definitions/NodeStatusResponse"
+//   200:
+//     description: Node status ("passed"/"failed"/"pending)
+//     schema:
+//       "$ref": "#/definitions/NodeStatusResponse"
 func (ne *NodeEndpoint) NodeStatus(c *gin.Context) {
 	utils.WriteAsJSON(contract.NodeStatusResponse{Status: ne.nodeStatusProvider.Status()}, c.Writer)
 }
@@ -86,11 +82,10 @@
 // summary: Provides Node connectivity statuses from monitoring agent
 // description: Node connectivity statuses as seen by monitoring agent
 // responses:
-//
-//	200:
-//	  description: Monitoring agent statuses ("success"/"cancelled"/"connect_drop/"connect_fail/"internet_fail)
-//	  schema:
-//	    "$ref": "#/definitions/MonitoringAgentResponse"
+//   200:
+//     description: Monitoring agent statuses ("success"/"cancelled"/"connect_drop/"connect_fail/"internet_fail)
+//     schema:
+//       "$ref": "#/definitions/MonitoringAgentResponse"
 func (ne *NodeEndpoint) MonitoringAgentStatuses(c *gin.Context) {
 	res, err := ne.nodeMonitoringAgent.Statuses()
 	if err != nil {
@@ -111,21 +106,19 @@
 //     name: range
 //     description: period of time ("1d", "7d", "30d")
 //     type: string
-//
-// responses:
-//
-//	200:
-//	  description: Provider sessions list
-//	  schema:
-//	    "$ref": "#/definitions/ProviderSessionsResponse"
-//	400:
-//	  description: Failed to parse or request validation failed
-//	  schema:
-//	    "$ref": "#/definitions/APIError"
-//	500:
-//	  description: Internal server error
-//	  schema:
-//	    "$ref": "#/definitions/APIError"
+// responses:
+//   200:
+//     description: Provider sessions list
+//     schema:
+//       "$ref": "#/definitions/ProviderSessionsResponse"
+//   400:
+//     description: Failed to parse or request validation failed
+//     schema:
+//       "$ref": "#/definitions/APIError"
+//   500:
+//     description: Internal server error
+//     schema:
+//       "$ref": "#/definitions/APIError"
 func (ne *NodeEndpoint) GetProviderSessions(c *gin.Context) {
 	rangeTime := c.Query("range")
 
@@ -155,21 +148,19 @@
 //     name: range
 //     description: period of time ("1d", "7d", "30d")
 //     type: string
-//
-// responses:
-//
-//	200:
-//	  description: Provider transferred data
-//	  schema:
-//	    "$ref": "#/definitions/ProviderTransferredDataResponse"
-//	400:
-//	  description: Failed to parse or request validation failed
-//	  schema:
-//	    "$ref": "#/definitions/APIError"
-//	500:
-//	  description: Internal server error
-//	  schema:
-//	    "$ref": "#/definitions/APIError"
+// responses:
+//   200:
+//     description: Provider transferred data
+//     schema:
+//       "$ref": "#/definitions/ProviderTransferredDataResponse"
+//   400:
+//     description: Failed to parse or request validation failed
+//     schema:
+//       "$ref": "#/definitions/APIError"
+//   500:
+//     description: Internal server error
+//     schema:
+//       "$ref": "#/definitions/APIError"
 func (ne *NodeEndpoint) GetProviderTransferredData(c *gin.Context) {
 	rangeTime := c.Query("range")
 
@@ -199,21 +190,19 @@
 //     name: range
 //     description: period of time ("1d", "7d", "30d")
 //     type: string
-//
-// responses:
-//
-//	200:
-//	  description: Provider sessions count
-//	  schema:
-//	    "$ref": "#/definitions/ProviderSessionsCountResponse"
-//	400:
-//	  description: Failed to parse or request validation failed
-//	  schema:
-//	    "$ref": "#/definitions/APIError"
-//	500:
-//	  description: Internal server error
-//	  schema:
-//	    "$ref": "#/definitions/APIError"
+// responses:
+//   200:
+//     description: Provider sessions count
+//     schema:
+//       "$ref": "#/definitions/ProviderSessionsCountResponse"
+//   400:
+//     description: Failed to parse or request validation failed
+//     schema:
+//       "$ref": "#/definitions/APIError"
+//   500:
+//     description: Internal server error
+//     schema:
+//       "$ref": "#/definitions/APIError"
 func (ne *NodeEndpoint) GetProviderSessionsCount(c *gin.Context) {
 	rangeTime := c.Query("range")
 
@@ -243,21 +232,19 @@
 //     name: range
 //     description: period of time ("1d", "7d", "30d")
 //     type: string
-//
-// responses:
-//
-//	200:
-//	 description: Provider consumers count
-//	 schema:
-//	  "$ref": "#/definitions/ProviderConsumersCountResponse"
-//	400:
-//	 description: Failed to parse or request validation failed
-//	 schema:
-//	  "$ref": "#/definitions/APIError"
-//	500:
-//	 description: Internal server error
-//	 schema:
-//	  "$ref": "#/definitions/APIError"
+// responses:
+//   200:
+//    description: Provider consumers count
+//    schema:
+//     "$ref": "#/definitions/ProviderConsumersCountResponse"
+//   400:
+//    description: Failed to parse or request validation failed
+//    schema:
+//     "$ref": "#/definitions/APIError"
+//   500:
+//    description: Internal server error
+//    schema:
+//     "$ref": "#/definitions/APIError"
 func (ne *NodeEndpoint) GetProviderConsumersCount(c *gin.Context) {
 	rangeTime := c.Query("range")
 
@@ -287,21 +274,19 @@
 //     name: range
 //     description: period of time ("1d", "7d", "30d")
 //     type: string
-//
-// responses:
-//
-//	200:
-//	 description: Provider time series metrics of MYSTT earnings
-//	 schema:
-//	  "$ref": "#/definitions/ProviderEarningsSeriesResponse"
-//	400:
-//	 description: Failed to parse or request validation failed
-//	 schema:
-//	  "$ref": "#/definitions/APIError"
-//	500:
-//	 description: Internal server error
-//	 schema:
-//	  "$ref": "#/definitions/APIError"
+// responses:
+//   200:
+//    description: Provider time series metrics of MYSTT earnings
+//    schema:
+//     "$ref": "#/definitions/ProviderEarningsSeriesResponse"
+//   400:
+//    description: Failed to parse or request validation failed
+//    schema:
+//     "$ref": "#/definitions/APIError"
+//   500:
+//    description: Internal server error
+//    schema:
+//     "$ref": "#/definitions/APIError"
 func (ne *NodeEndpoint) GetProviderEarningsSeries(c *gin.Context) {
 	rangeTime := c.Query("range")
 
@@ -331,21 +316,19 @@
 //     name: range
 //     description: period of time ("1d", "7d", "30d")
 //     type: string
-//
-// responses:
-//
-//	200:
-//	 description: Provider time series metrics of started sessions
-//	 schema:
-//	  "$ref": "#/definitions/ProviderSessionsSeriesResponse"
-//	400:
-//	 description: Failed to parse or request validation failed
-//	 schema:
-//	  "$ref": "#/definitions/APIError"
-//	500:
-//	 description: Internal server error
-//	 schema:
-//	  "$ref": "#/definitions/APIError"
+// responses:
+//   200:
+//    description: Provider time series metrics of started sessions
+//    schema:
+//     "$ref": "#/definitions/ProviderSessionsSeriesResponse"
+//   400:
+//    description: Failed to parse or request validation failed
+//    schema:
+//     "$ref": "#/definitions/APIError"
+//   500:
+//    description: Internal server error
+//    schema:
+//     "$ref": "#/definitions/APIError"
 func (ne *NodeEndpoint) GetProviderSessionsSeries(c *gin.Context) {
 	rangeTime := c.Query("range")
 
@@ -375,21 +358,19 @@
 //     name: range
 //     description: period of time ("1d", "7d", "30d")
 //     type: string
-//
-// responses:
-//
-//	200:
-//	 description: Provider time series metrics of transferred bytes
-//	 schema:
-//	  "$ref": "#/definitions/ProviderTransferredDataSeriesResponse"
-//	400:
-//	 description: Failed to parse or request validation failed
-//	 schema:
-//	  "$ref": "#/definitions/APIError"
-//	500:
-//	 description: Internal server error
-//	 schema:
-//	  "$ref": "#/definitions/APIError"
+// responses:
+//   200:
+//    description: Provider time series metrics of transferred bytes
+//    schema:
+//     "$ref": "#/definitions/ProviderTransferredDataSeriesResponse"
+//   400:
+//    description: Failed to parse or request validation failed
+//    schema:
+//     "$ref": "#/definitions/APIError"
+//   500:
+//    description: Internal server error
+//    schema:
+//     "$ref": "#/definitions/APIError"
 func (ne *NodeEndpoint) GetProviderTransferredDataSeries(c *gin.Context) {
 	rangeTime := c.Query("range")
 
@@ -472,15 +453,14 @@
 // summary: Latest Node release information
 // description: Checks for latest Node release package and retrieves its information
 // responses:
-//
-//	200:
-//	 description: Latest Node release information
-//	 schema:
-//	  "$ref": "#/definitions/LatestReleaseResponse"
-//	500:
-//	 description: Failed to retrieve latest Node release information
-//	 schema:
-//	  "$ref": "#/definitions/APIError"
+//   200:
+//    description: Latest Node release information
+//    schema:
+//     "$ref": "#/definitions/LatestReleaseResponse"
+//   500:
+//    description: Failed to retrieve latest Node release information
+//    schema:
+//     "$ref": "#/definitions/APIError"
 func (ne *NodeEndpoint) GetLatestRelease(c *gin.Context) {
 	version, err := ne.launchpadAPI.LatestPublishedReleaseVersion()
 	if err != nil {
