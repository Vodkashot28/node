/*
 * Copyright (C) 2017 The "MysteriumNetwork/node" Authors.
 *
 * This program is free software: you can redistribute it and/or modify
 * it under the terms of the GNU General Public License as published by
 * the Free Software Foundation, either version 3 of the License, or
 * (at your option) any later version.
 *
 * This program is distributed in the hope that it will be useful,
 * but WITHOUT ANY WARRANTY; without even the implied warranty of
 * MERCHANTABILITY or FITNESS FOR A PARTICULAR PURPOSE.  See the
 * GNU General Public License for more details.
 *
 * You should have received a copy of the GNU General Public License
 * along with this program.  If not, see <http://www.gnu.org/licenses/>.
 */

package service

import (
	"context"
	"encoding/json"
	"fmt"
	"net"
	"time"

	"github.com/ethereum/go-ethereum/common"
	"github.com/mysteriumnetwork/node/identity"
	"github.com/mysteriumnetwork/node/market"
	"github.com/mysteriumnetwork/node/nat/event"
	"github.com/mysteriumnetwork/node/p2p"
	"github.com/mysteriumnetwork/node/pb"
	"github.com/mysteriumnetwork/node/session"
	sevent "github.com/mysteriumnetwork/node/session/event"
	"github.com/pkg/errors"
	"github.com/rs/zerolog/log"
)

var (
	// ErrorInvalidProposal is validation error then invalid proposal requested for session creation
	ErrorInvalidProposal = errors.New("proposal does not exist")
	// ErrorSessionNotExists returned when consumer tries to destroy session that does not exists
	ErrorSessionNotExists = errors.New("session does not exists")
	// ErrorWrongSessionOwner returned when consumer tries to destroy session that does not belongs to him
	ErrorWrongSessionOwner = errors.New("wrong session owner")
)

// IDGenerator defines method for session id generation
type IDGenerator func() (session.ID, error)

// ConfigParams session configuration parameters
type ConfigParams struct {
	SessionServiceConfig   ServiceConfiguration
	SessionDestroyCallback DestroyCallback
}

// ServiceConfiguration defines service configuration from underlying transport mechanism to be passed to remote party
// should be serializable to json format.
type ServiceConfiguration interface{}

type publisher interface {
	Publish(topic string, data interface{})
}

// KeepAliveConfig contains keep alive options.
type KeepAliveConfig struct {
	SendInterval    time.Duration
	SendTimeout     time.Duration
	MaxSendErrCount int
}

// Config contains common configuration options for session manager.
type Config struct {
	KeepAlive KeepAliveConfig
}

// DefaultConfig returns default params.
func DefaultConfig() Config {
	return Config{
		KeepAlive: KeepAliveConfig{
			SendInterval:    14 * time.Second,
			SendTimeout:     5 * time.Second,
			MaxSendErrCount: 5,
		},
	}
}

// ConfigProvider is able to handle config negotiations
type ConfigProvider interface {
	ProvideConfig(sessionID string, sessionConfig json.RawMessage, conn *net.UDPConn) (*ConfigParams, error)
}

// DestroyCallback cleanups session
type DestroyCallback func()

// PromiseProcessor processes promises at provider side.
// Provider checks promises from consumer and signs them also.
// Provider clears promises from consumer.
type PromiseProcessor interface {
	Start(proposal market.ServiceProposal) error
	Stop() error
}

// PaymentEngineFactory creates a new instance of payment engine
type PaymentEngineFactory func(providerID, consumerID identity.Identity, hermesID common.Address, sessionID string) (PaymentEngine, error)

// PaymentEngine is responsible for interacting with the consumer in regard to payments.
type PaymentEngine interface {
	Start() error
	WaitFirstInvoice(time.Duration) error
	Stop()
}

// NATEventGetter lets us access the last known traversal event
type NATEventGetter interface {
	LastEvent() *event.Event
}

// NewSessionManager returns new session SessionManager
func NewSessionManager(
	service *Instance,
	sessionStorage *SessionPool,
	paymentEngineFactory PaymentEngineFactory,
	natEventGetter NATEventGetter,
	publisher publisher,
	channel p2p.Channel,
	config Config,
) *SessionManager {
	return &SessionManager{
		service:              service,
		sessionStorage:       sessionStorage,
		natEventGetter:       natEventGetter,
		publisher:            publisher,
		paymentEngineFactory: paymentEngineFactory,
		channel:              channel,
		config:               config,
	}
}

// SessionManager knows how to start and provision session
type SessionManager struct {
	service              *Instance
	sessionStorage       *SessionPool
	paymentEngineFactory PaymentEngineFactory
	natEventGetter       NATEventGetter
	publisher            publisher
	channel              p2p.Channel
	config               Config
}

// Start starts a session on the provider side for the given consumer.
// Multiple sessions per peerID is possible in case different services are used
<<<<<<< HEAD
func (manager *SessionManager) Start(consumerID identity.Identity, hermesID common.Address, proposalID int) (*Session, error) {
	if manager.currentProposal.ID != proposalID {
		return &Session{}, ErrorInvalidProposal
	}

	manager.clearStaleSession(consumerID, manager.currentProposal.ServiceType)

	session, err := NewSession()
=======
func (manager *SessionManager) Start(request *pb.SessionRequest) (_ pb.SessionResponse, err error) {
	session, err := NewSession(manager.service, request)
>>>>>>> c217e537
	if err != nil {
		return pb.SessionResponse{}, errors.Wrap(err, "cannot create new session")
	}
<<<<<<< HEAD
	session.ServiceID = manager.serviceId
	session.ConsumerID = consumerID
	session.HermesID = hermesID
	session.Proposal = manager.currentProposal
=======
>>>>>>> c217e537
	defer func() {
		if err != nil {
			log.Err(err).Msg("Session failed, disconnecting")
			session.Close()
		}
	}()

	trace := session.tracer.StartStage("Provider whole session create")
	defer func() {
		session.tracer.EndStage(trace)
		traceResult := session.tracer.Finish(manager.publisher, string(session.ID))
		log.Debug().Msgf("Provider connection trace: %s", traceResult)
	}()

<<<<<<< HEAD
	log.Info().Msg("Using new payments")
	engine, err := manager.paymentEngineFactory(identity.FromAddress(manager.currentProposal.ProviderID), consumerID, hermesID, string(session.ID))
	if err != nil {
		return session, err
=======
	if err = manager.startSession(session); err != nil {
		return pb.SessionResponse{}, err
>>>>>>> c217e537
	}
	if err = manager.paymentLoop(session); err != nil {
		return pb.SessionResponse{}, err
	}

	return manager.providerService(session, manager.channel)
}

// Acknowledge marks the session as successfully established as far as the consumer is concerned.
func (manager *SessionManager) Acknowledge(consumerID identity.Identity, sessionID string) error {
	session, found := manager.sessionStorage.Find(session.ID(sessionID))
	if !found {
		return ErrorSessionNotExists
	}
	if session.ConsumerID != consumerID {
		return ErrorWrongSessionOwner
	}

	manager.publisher.Publish(sevent.AppTopicSession, session.toEvent(sevent.AcknowledgedStatus))
	return nil
}

func (manager *SessionManager) startSession(session *Session) error {
	trace := session.tracer.StartStage("Provider session start")
	defer session.tracer.EndStage(trace)

	if err := manager.validateSession(session); err != nil {
		return err
	}

	manager.clearStaleSession(session.ConsumerID, manager.service.Type)

	manager.sessionStorage.Add(session)
	session.addCleanup(func() error {
		manager.sessionStorage.Remove(session.ID)
		return nil
	})

	go manager.keepAliveLoop(session, manager.channel)

	return nil
}

func (manager *SessionManager) validateSession(session *Session) error {
	if manager.service.Proposal.ID != int(session.request.GetProposalID()) {
		return ErrorInvalidProposal
	}

	if !manager.service.Policies().IsIdentityAllowed(session.ConsumerID) {
		return fmt.Errorf("consumer identity is not allowed: %s", session.ConsumerID.Address)
	}

	return nil
}

func (manager *SessionManager) clearStaleSession(consumerID identity.Identity, serviceType string) {
	// Reading stale session before starting the clean up in goroutine.
	// This is required to make sure we are not cleaning the newly created session.
	for _, session := range manager.sessionStorage.GetAll() {
		if consumerID != session.ConsumerID {
			continue
		}
		if serviceType != session.Proposal.ServiceType {
			continue
		}
		log.Info().Msgf("Cleaning stale session %s for %s consumer", session.ID, consumerID.Address)
		go session.Close()
	}
}

// Destroy destroys session by given sessionID
func (manager *SessionManager) Destroy(consumerID identity.Identity, sessionID string) error {
	session, found := manager.sessionStorage.Find(session.ID(sessionID))
	if !found {
		return ErrorSessionNotExists
	}
	if session.ConsumerID != consumerID {
		return ErrorWrongSessionOwner
	}

	session.Close()
	return nil
}

func (manager *SessionManager) paymentLoop(session *Session) error {
	trace := session.tracer.StartStage("Provider payments")
	defer session.tracer.EndStage(trace)

	log.Info().Msg("Using new payments")
	engine, err := manager.paymentEngineFactory(manager.service.ProviderID, session.ConsumerID, session.AccountantID, string(session.ID))
	if err != nil {
		return err
	}

	// stop the balance tracker once the session is finished
	session.addCleanup(func() error {
		engine.Stop()
		return nil
	})

	go func() {
		err := engine.Start()
		if err != nil {
			log.Error().Err(err).Msg("Payment engine error")
			session.Close()
		}
	}()

	log.Info().Msg("Waiting for a first invoice to be paid")
	if err := engine.WaitFirstInvoice(30 * time.Second); err != nil {
		return fmt.Errorf("first invoice was not paid: %w", err)
	}

	return nil
}

func (manager *SessionManager) providerService(session *Session, channel p2p.Channel) (pb.SessionResponse, error) {
	trace := session.tracer.StartStage("Provider config")
	defer session.tracer.EndStage(trace)

	config, err := manager.service.Service().ProvideConfig(string(session.ID), session.request.GetConfig(), channel.ServiceConn())
	if err != nil {
		return pb.SessionResponse{}, fmt.Errorf("cannot get provider config for session %s: %w", string(session.ID), err)
	}

	if config.SessionDestroyCallback != nil {
		session.addCleanup(func() error {
			config.SessionDestroyCallback()
			return nil
		})
	}

	data, err := json.Marshal(config.SessionServiceConfig)
	if err != nil {
		return pb.SessionResponse{}, fmt.Errorf("cannot pack session %s service config: %w", string(session.ID), err)
	}

	return pb.SessionResponse{
		ID:          string(session.ID),
		PaymentInfo: "v3",
		Config:      data,
	}, nil
}

func (manager *SessionManager) keepAliveLoop(sess *Session, channel p2p.Channel) {
	// Register handler for handling p2p keep alive pings from consumer.
	channel.Handle(p2p.TopicKeepAlive, func(c p2p.Context) error {
		var ping pb.P2PKeepAlivePing
		if err := c.Request().UnmarshalProto(&ping); err != nil {
			return err
		}

		log.Debug().Msgf("Received p2p keepalive ping with SessionID=%s", ping.SessionID)
		return c.OK()
	})

	// Send pings to consumer.
	var errCount int
	for {
		select {
		case <-sess.Done():
			// Give some time for channel to finish sending last message.
			time.Sleep(10 * time.Second)
			channel.Close()
			return
		case <-time.After(manager.config.KeepAlive.SendInterval):
			if err := manager.sendKeepAlivePing(channel, sess.ID); err != nil {
				log.Err(err).Msgf("Failed to send p2p keepalive ping. SessionID=%s", sess.ID)
				errCount++
				if errCount == manager.config.KeepAlive.MaxSendErrCount {
					log.Error().Msgf("Max p2p keepalive err count reached, closing p2p channel. SessionID=%s", sess.ID)
					channel.Close()
					return
				}
			} else {
				errCount = 0
			}
		}
	}
}

func (manager *SessionManager) sendKeepAlivePing(channel p2p.Channel, sessionID session.ID) error {
	ctx, cancel := context.WithTimeout(context.Background(), manager.config.KeepAlive.SendTimeout)
	defer cancel()
	msg := &pb.P2PKeepAlivePing{
		SessionID: string(sessionID),
	}
	_, err := channel.Send(ctx, p2p.TopicKeepAlive, p2p.ProtoMessage(msg))
	return err
}<|MERGE_RESOLUTION|>--- conflicted
+++ resolved
@@ -150,29 +150,11 @@
 
 // Start starts a session on the provider side for the given consumer.
 // Multiple sessions per peerID is possible in case different services are used
-<<<<<<< HEAD
-func (manager *SessionManager) Start(consumerID identity.Identity, hermesID common.Address, proposalID int) (*Session, error) {
-	if manager.currentProposal.ID != proposalID {
-		return &Session{}, ErrorInvalidProposal
-	}
-
-	manager.clearStaleSession(consumerID, manager.currentProposal.ServiceType)
-
-	session, err := NewSession()
-=======
 func (manager *SessionManager) Start(request *pb.SessionRequest) (_ pb.SessionResponse, err error) {
 	session, err := NewSession(manager.service, request)
->>>>>>> c217e537
 	if err != nil {
 		return pb.SessionResponse{}, errors.Wrap(err, "cannot create new session")
 	}
-<<<<<<< HEAD
-	session.ServiceID = manager.serviceId
-	session.ConsumerID = consumerID
-	session.HermesID = hermesID
-	session.Proposal = manager.currentProposal
-=======
->>>>>>> c217e537
 	defer func() {
 		if err != nil {
 			log.Err(err).Msg("Session failed, disconnecting")
@@ -187,15 +169,8 @@
 		log.Debug().Msgf("Provider connection trace: %s", traceResult)
 	}()
 
-<<<<<<< HEAD
-	log.Info().Msg("Using new payments")
-	engine, err := manager.paymentEngineFactory(identity.FromAddress(manager.currentProposal.ProviderID), consumerID, hermesID, string(session.ID))
-	if err != nil {
-		return session, err
-=======
 	if err = manager.startSession(session); err != nil {
 		return pb.SessionResponse{}, err
->>>>>>> c217e537
 	}
 	if err = manager.paymentLoop(session); err != nil {
 		return pb.SessionResponse{}, err
@@ -285,7 +260,7 @@
 	defer session.tracer.EndStage(trace)
 
 	log.Info().Msg("Using new payments")
-	engine, err := manager.paymentEngineFactory(manager.service.ProviderID, session.ConsumerID, session.AccountantID, string(session.ID))
+	engine, err := manager.paymentEngineFactory(manager.service.ProviderID, session.ConsumerID, session.HermesID, string(session.ID))
 	if err != nil {
 		return err
 	}
