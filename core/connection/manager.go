/*
 * Copyright (C) 2017 The "MysteriumNetwork/node" Authors.
 *
 * This program is free software: you can redistribute it and/or modify
 * it under the terms of the GNU General Public License as published by
 * the Free Software Foundation, either version 3 of the License, or
 * (at your option) any later version.
 *
 * This program is distributed in the hope that it will be useful,
 * but WITHOUT ANY WARRANTY; without even the implied warranty of
 * MERCHANTABILITY or FITNESS FOR A PARTICULAR PURPOSE.  See the
 * GNU General Public License for more details.
 *
 * You should have received a copy of the GNU General Public License
 * along with this program.  If not, see <http://www.gnu.org/licenses/>.
 */

package connection

import (
	"context"
	"errors"
	"sync"

	log "github.com/cihub/seelog"
	"github.com/mysteriumnetwork/node/client/stats"
	"github.com/mysteriumnetwork/node/communication"
	"github.com/mysteriumnetwork/node/core/storage"
	"github.com/mysteriumnetwork/node/firewall"
	"github.com/mysteriumnetwork/node/identity"
	"github.com/mysteriumnetwork/node/server"
	"github.com/mysteriumnetwork/node/service_discovery/dto"
	"github.com/mysteriumnetwork/node/session"
	"time"
)

const managerLogPrefix = "[connection-manager] "

var (
	// ErrNoConnection error indicates that action applied to manager expects active connection (i.e. disconnect)
	ErrNoConnection = errors.New("no connection exists")
	// ErrAlreadyExists error indicates that action applied to manager expects no active connection (i.e. connect)
	ErrAlreadyExists = errors.New("connection already exists")
	// ErrConnectionCancelled indicates that connection in progress was cancelled by request of api user
	ErrConnectionCancelled = errors.New("connection was cancelled")
	// ErrConnectionFailed indicates that Connect method didn't reach "Connected" phase due to connection error
	ErrConnectionFailed = errors.New("connection has failed")
	// ErrUnsupportedServiceType indicates that target proposal contains unsupported service type
	ErrUnsupportedServiceType = errors.New("unsupported service type in proposal")
)

type connectionManager struct {
	//these are passed on creation
	mysteriumClient   server.Client
	newDialog         DialogCreator
	newPromiseIssuer  PromiseIssuerCreator
	connectionCreator ConnectionCreator
	statsKeeper       stats.SessionStatsKeeper
	storage           storage.Storage
	//these are populated by Connect at runtime
	ctx             context.Context
	mutex           sync.RWMutex
	status          ConnectionStatus
	cleanConnection func()
}

// NewManager creates connection manager with given dependencies
<<<<<<< HEAD
func NewManager(mysteriumClient server.Client, dialogCreator DialogCreator, promiseIssuerCreator PromiseIssuerCreator,
	connectionCreator ConnectionCreator, statsKeeper stats.SessionStatsKeeper, storage storage.Storage) *connectionManager {
=======
func NewManager(
	mysteriumClient server.Client,
	dialogCreator DialogCreator,
	promiseIssuerCreator PromiseIssuerCreator,
	connectionCreator ConnectionCreator,
	statsKeeper stats.SessionStatsKeeper,
) *connectionManager {
>>>>>>> a8cc898c
	return &connectionManager{
		statsKeeper:       statsKeeper,
		mysteriumClient:   mysteriumClient,
		newDialog:         dialogCreator,
		newPromiseIssuer:  promiseIssuerCreator,
		connectionCreator: connectionCreator,
		status:            statusNotConnected(),
		cleanConnection:   warnOnClean,
		storage:           storage,
	}
}

func (manager *connectionManager) Connect(consumerID, providerID identity.Identity, params ConnectParams) (err error) {
	if manager.status.State != NotConnected {
		return ErrAlreadyExists
	}

	manager.mutex.Lock()
	manager.ctx, manager.cleanConnection = context.WithCancel(context.Background())
	manager.status = statusConnecting()
	manager.mutex.Unlock()
	defer func() {
		if err != nil {
			manager.mutex.Lock()
			manager.status = statusNotConnected()
			manager.mutex.Unlock()
		}
	}()

	err = manager.startConnection(consumerID, providerID, params)
	if err == context.Canceled {
		return ErrConnectionCancelled
	}
	return err
}

func (manager *connectionManager) startConnection(consumerID, providerID identity.Identity, params ConnectParams) (err error) {
	manager.mutex.Lock()
	cancelCtx := manager.cleanConnection
	manager.mutex.Unlock()

	var cancel []func()
	defer func() {
		manager.cleanConnection = func() {
			manager.status = statusDisconnecting()
			cancelCtx()
			for _, f := range cancel {
				f()
			}
		}
		if err != nil {
			log.Info(managerLogPrefix, "Cancelling connection initiation")
			defer manager.cleanConnection()
		}
	}()

	proposal, err := manager.findProposalByProviderID(providerID)
	if err != nil {
		return err
	}

	dialog, err := manager.newDialog(consumerID, providerID, proposal.ProviderContacts[0])
	if err != nil {
		return err
	}
	cancel = append(cancel, func() { dialog.Close() })

	sessionID, sessionConfig, err := session.RequestSessionCreate(dialog, proposal.ID)
	if err != nil {
		return err
	}

	promiseIssuer := manager.newPromiseIssuer(consumerID, dialog)
	err = promiseIssuer.Start(proposal)
	if err != nil {
		return err
	}
	cancel = append(cancel, func() { promiseIssuer.Stop() })

	stateChannel := make(chan State, 10)

	connection, err := manager.connectionCreator.CreateConnection(
		ConnectOptions{
			SessionID:     sessionID,
			SessionConfig: sessionConfig,
			ConsumerID:    consumerID,
			ProviderID:    providerID,
			Proposal:      proposal,
		},
		stateChannel,
	)
	if err != nil {
		return err
	}

	providerCountry := "UNKNOWN" //proposal.ServiceDefinition.GetLocation().Country
	err = manager.saveSession(sessionID, providerID, proposal.ServiceType, providerCountry)
	if err != nil {
		return err
	}

	if err = connection.Start(); err != nil {
		return err
	}
	cancel = append(cancel, connection.Stop)

	err = manager.waitForConnectedState(stateChannel, sessionID)
	if err != nil {
		return err
	}

	if !params.DisableKillSwitch {
		// TODO: Implement fw based kill switch for respective OS
		// we may need to wait for tun device to bet setup
		firewall.NewKillSwitch().Enable()
	}

	go connectionWaiter(connection, dialog, promiseIssuer)
	go manager.consumeConnectionStates(stateChannel, sessionID)
	return nil
}

func (manager *connectionManager) Status() ConnectionStatus {
	manager.mutex.RLock()
	defer manager.mutex.RUnlock()

	return manager.status
}

func (manager *connectionManager) Disconnect() error {
	manager.mutex.RLock()
	defer manager.mutex.RUnlock()

	if manager.status.State == NotConnected {
		return ErrNoConnection
	}
	manager.cleanConnection()
	return nil
}

func warnOnClean() {
	log.Warn(managerLogPrefix, "Trying to close when there is nothing to close. Possible bug or race condition")
}

// TODO this can be extracted as dependency later when node selection criteria will be clear
func (manager *connectionManager) findProposalByProviderID(providerID identity.Identity) (proposal dto.ServiceProposal, err error) {
	proposals, err := manager.mysteriumClient.FindProposals(providerID.Address)
	if err != nil {
		return
	}
	if len(proposals) == 0 {
		err = errors.New("provider has no service proposals")
		return
	}

	proposal = proposals[0]
	return
}

func connectionWaiter(connection Connection, dialog communication.Dialog, promiseIssuer PromiseIssuer) {
	err := connection.Wait()
	if err != nil {
		log.Warn(managerLogPrefix, "Connection exited with error: ", err)
	} else {
		log.Info(managerLogPrefix, "Connection exited")
	}

	promiseIssuer.Stop()
	dialog.Close()
}

func (manager *connectionManager) waitForConnectedState(stateChannel <-chan State, sessionID session.ID) error {
	for {
		select {
		case state, more := <-stateChannel:
			if !more {
				return ErrConnectionFailed
			}

			switch state {
			case Connected:
				manager.onStateChanged(state, sessionID)
				return nil
			default:
				manager.onStateChanged(state, sessionID)
			}
		case <-manager.ctx.Done():
			return manager.ctx.Err()
		}
	}
}

func (manager *connectionManager) consumeConnectionStates(stateChannel <-chan State, sessionID session.ID) {
	for state := range stateChannel {
		manager.onStateChanged(state, sessionID)
	}

	manager.mutex.Lock()
	defer manager.mutex.Unlock()

	manager.status = statusNotConnected()
	log.Debug(managerLogPrefix, "State updater stopCalled")
}

func (manager *connectionManager) onStateChanged(state State, sessionID session.ID) {
	manager.mutex.Lock()
	defer manager.mutex.Unlock()

	switch state {
	case Connected:
		manager.statsKeeper.MarkSessionStart()
		manager.status = statusConnected(sessionID)
	case Disconnecting:
		manager.statsKeeper.MarkSessionEnd()
	case Reconnecting:
		manager.status = statusReconnecting()
	}
}

func (manager *connectionManager) saveSession(sessionID session.ID, providerID identity.Identity,
	serviceType string, providerCountry string) error {
	se := Session{
		SessionID:       sessionID,
		ProviderID:      providerID,
		ServiceType:     serviceType,
		ProviderCountry: providerCountry,
		TimeStarted:     time.Now(),
	}

	//err := manager.storage.StoreSession("all-sessions", string(sessionID), &se)
	err := manager.storage.Store("all-sessions", &se)
	if err != nil {
		return err
	}
	return nil
}<|MERGE_RESOLUTION|>--- conflicted
+++ resolved
@@ -65,18 +65,14 @@
 }
 
 // NewManager creates connection manager with given dependencies
-<<<<<<< HEAD
-func NewManager(mysteriumClient server.Client, dialogCreator DialogCreator, promiseIssuerCreator PromiseIssuerCreator,
-	connectionCreator ConnectionCreator, statsKeeper stats.SessionStatsKeeper, storage storage.Storage) *connectionManager {
-=======
 func NewManager(
 	mysteriumClient server.Client,
 	dialogCreator DialogCreator,
 	promiseIssuerCreator PromiseIssuerCreator,
 	connectionCreator ConnectionCreator,
 	statsKeeper stats.SessionStatsKeeper,
+	storage storage.Storage,
 ) *connectionManager {
->>>>>>> a8cc898c
 	return &connectionManager{
 		statsKeeper:       statsKeeper,
 		mysteriumClient:   mysteriumClient,
